--- conflicted
+++ resolved
@@ -32,25 +32,12 @@
 IOTA Integration Services is a [Node](https://nodejs.org/) microservice responsible to simplify access to decentralized digital identity, 
 also known as Self-Sovereign Identity (SSI) and Streams techonology on the IOTA tangle. 
 
-<<<<<<< HEAD
-````
-PORT=3000
-IOTA_PERMA_NODE=https://chrysalis-chronicle.iota.org/api/mainnet/
-IOTA_HORNET_NODE=https://chrysalis-nodes.iota.org:443
-DATABASE_NAME=integration-services
-MONGO_INITDB_ROOT_USERNAME=root
-MONGO_INITDB_ROOT_PASSWORD=rootpassword
-DATABASE_URL=mongodb://root:rootpassword@0.0.0.0:27017
-SERVER_SECRET=PpKFhPKJY2efTsN9VkB7WNtYUhX9Utaa
-````
-=======
 > :warning: **WARNING** :warning:
 >
 > This library is currently in its **under development** and might undergo large changes!
 > Until a formal third-party security audit has taken place, the [IOTA Foundation](https://www.iota.org/) makes no guarantees to the fitness of this library. 
 > As such, it is to be seen as **experimental** and not ready for real-world applications.
 > Nevertheless, we are very interested in feedback about user experience, design and implementation, and encourage you to reach out with any concerns or suggestions you may have.
->>>>>>> a08e8d6f
 
 ## Documentation and Resources
 
