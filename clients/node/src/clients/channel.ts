--- conflicted
+++ resolved
@@ -21,13 +21,8 @@
    * @param channelData
    * @returns
    */
-<<<<<<< HEAD
-  async create(channelData: CreateChannelBody): Promise<CreateChannelResponse> {
-    return await this.post('channels/create', channelData, Base.jwtToken);
-=======
   async create(data: CreateChannelBody): Promise<CreateChannelResponse> {
     return await this.post('channels/create', data, this.jwtToken);
->>>>>>> d28822cf
   }
 
   /**
@@ -36,13 +31,8 @@
    * @param data
    * @returns
    */
-<<<<<<< HEAD
-  async write(channelAddress: string, data: AddChannelLogBody): Promise<ChannelData> {
-    return await this.post(`channels/logs/${channelAddress}`, data, Base.jwtToken);
-=======
   async write(address: string, data: AddChannelLogBody): Promise<ChannelData> {
     return await this.post(`channels/logs/${address}`, data, this.jwtToken);
->>>>>>> d28822cf
   }
 
   /**
@@ -66,15 +56,9 @@
     const param1 = startDate !== undefined ? { 'start-date': startDate } : {};
     const param2 = endDate !== undefined ? { 'end-date': endDate } : {};
     return await this.get(
-<<<<<<< HEAD
       `channels/logs/${channelAddress}`,
       { limit, index, asc, ...param1, ...param2 },
-      Base.jwtToken,
-=======
-      `channels/logs/${address}`,
-      { limit, index, asc, 'start-date': startDate, 'end-date': endDate },
       this.jwtToken,
->>>>>>> d28822cf
     );
   }
 
