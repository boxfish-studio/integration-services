--- conflicted
+++ resolved
@@ -1,14 +1,8 @@
 import * as ed from '@noble/ed25519';
 import axios, { AxiosInstance } from 'axios';
-<<<<<<< HEAD
 import { ApiVersion } from '../models/apiVersion';
 import { ClientConfig } from '../models/clientConfig';
 var CryptoJS = require('crypto-js');
-=======
-import * as crypto from 'crypto';
-import { ApiVersion } from '../models/apiVersion';
-import { ClientConfig } from '../models/clientConfig';
->>>>>>> 5ae1892e
 const bs58 = require('./../bs58/bs58');
 
 /**
@@ -54,19 +48,16 @@
       throw new Error('nonce must have a length of 40 characters!');
     }
     const hash = crypto.createHash('sha256').update(nonce).digest().toString('hex');
-    const signedHash =  await ed.sign(hash, privateKey);
+    const signedHash = await ed.sign(hash, privateKey);
     return ed.Signature.fromHex(signedHash).toHex();
   }
 
-<<<<<<< HEAD
   private async hashNonce(nonce: string): Promise<string> {
     const encoder = new TextEncoder();
     const data = encoder.encode(nonce);
     return CryptoJS.SHA256(data).toString(CryptoJS.enc.Hex);
   }
 
-=======
->>>>>>> 5ae1892e
   private getHexEncodedKey(base58Key: string) {
     return bs58.decode(base58Key).toString('hex');
   }
