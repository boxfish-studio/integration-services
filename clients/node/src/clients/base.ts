--- conflicted
+++ resolved
@@ -1,19 +1,9 @@
-<<<<<<< HEAD
 import { ClientConfig } from '../models/clientConfig';
 const bs58 = require('./../bs58/bs58');
-=======
->>>>>>> c3836229
 import * as ed from '@noble/ed25519';
 import axios, { AxiosInstance } from 'axios';
-<<<<<<< HEAD
 import sha256 from 'crypto-js/sha256';
-=======
-import { ApiVersion } from '../models/apiVersion';
-import { ClientConfig } from '../models/clientConfig';
-var CryptoJS = require('crypto-js');
-const bs58 = require('./../bs58/bs58');
-
->>>>>>> c3836229
+import { ApiVersion } from '..';
 /**
  * This is the base client used as a parent class for all clients
  * using the integration services api.
@@ -64,13 +54,9 @@
   private async hashNonce(nonce: string): Promise<string> {
     const encoder = new TextEncoder();
     const data = encoder.encode(nonce);
-<<<<<<< HEAD
     // const hash = crypto.createHash('sha256').update(data).digest().toString('hex');
     // console.log("crypto.createHash('sha256').update(data).digest().toString('hex')", hash);
     return sha256(nonce).toString();
-=======
-    return CryptoJS.SHA256(data).toString(CryptoJS.enc.Hex);
->>>>>>> c3836229
   }
 
   private getHexEncodedKey(base58Key: string) {
