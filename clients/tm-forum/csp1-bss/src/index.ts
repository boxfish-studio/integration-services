--- conflicted
+++ resolved
@@ -31,20 +31,9 @@
 				router.stack.map((r: any) => `${Object.keys(r?.route?.methods)?.[0].toUpperCase()}  ${prefix}${r?.route?.path}`);
 			}
 		});
-<<<<<<< HEAD
 		console.log(`API running on port ${process.env.PORT}`);
-		// eslint-disable-next-line no-constant-condition
-		while (true) {
-			const newViolations = await pollChannel();
-			for (const newViolation of newViolations) {
-				await forwardSlaViolation(newViolation);
-			}
-		}
-=======
-		console.log(`API running on port ${port}`);
 		console.log('--------------------------------------------------------');
 		console.log('--------------------------------------------------------');
->>>>>>> 692c3f3e
 	});
 };
 
