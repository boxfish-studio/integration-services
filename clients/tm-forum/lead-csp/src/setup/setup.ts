--- conflicted
+++ resolved
@@ -6,11 +6,6 @@
 
 export const setup = async () => {
 	await createIdentity();
-<<<<<<< HEAD
-	const channelAddress = await createChannel();
-	const csp1SubscriptionLink = getSubscriptionLink();
-	await checkSubscriptionState(channelAddress, csp1SubscriptionLink);
-=======
 	let channelAddress = '';
 
 	if (fs.existsSync('./src/config/Channel.json')) {
@@ -23,12 +18,11 @@
 		process.exit(0);
 	}
 
-	const { csp1SubscriptionLink } = getSubscriptionLinks();
+	const csp1SubscriptionLink = getSubscriptionLink();
 	const isCsp1Authorized = await checkSubscriptionState(channelAddress, csp1SubscriptionLink);
 	if (!isCsp1Authorized) {
 		console.log('subscription is not authorized!');
 
 		process.exit(0);
 	}
->>>>>>> 692c3f3e
 };