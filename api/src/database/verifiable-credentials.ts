import { CollectionNames } from './constants';
import { MongoDbService } from '../services/mongodb-service';
import { VerifiableCredentialPersistence } from '../models/types/key-collection';

const collectionName = CollectionNames.verifiableCredentials;
const getIndex = (vcp: VerifiableCredentialPersistence, serverId: string) => `${serverId}-${vcp.keyCollectionIndex}-${vcp.index}`;

// TODO#54 get highest index instead of size. So a complete deleted entry does not break the logic!
// get highest keyCollectionIndex as well & generate new keycollection dynamically
export const getNextCredentialIndex = async (keyCollectionIndex: number, serverId: string): Promise<number> => {
	const query = { keyCollectionIndex, serverId };
	return MongoDbService.db.collection(collectionName).countDocuments(query);
};

export const getVerifiableCredential = async (did: string, vcHash: string, serverId: string): Promise<VerifiableCredentialPersistence> => {
	const regex = (text: string) => text && new RegExp(text, 'i');

	const query = { 'vc.id': regex(did), 'vc.proof.signatureValue': regex(vcHash), serverId: regex(serverId) };
	return await MongoDbService.getDocument<VerifiableCredentialPersistence>(collectionName, query);
};

export const addVerifiableCredential = async (vcp: VerifiableCredentialPersistence, serverId: string): Promise<void> => {
	const document = {
		_id: getIndex(vcp, serverId),
		serverId,
		...vcp
	};

	const res = await MongoDbService.insertDocument<VerifiableCredentialPersistence>(collectionName, document);
	if (!res?.result?.n) {
		throw new Error('could not add verifiable credential!');
	}
};

export const revokeVerifiableCredential = async (vcp: VerifiableCredentialPersistence, serverId: string) => {
	const query = {
		_id: getIndex(vcp, serverId)
	};

	const update: any = {
		$set: {
			isRevoked: true
		}
	};

	const res = await MongoDbService.updateDocument(collectionName, query, update);
<<<<<<< HEAD
	if (!res?.result.n) {
		throw new Error('could not revoke identity!');
=======
	if (!res?.result?.n) {
		throw new Error('could not revoke identity');
>>>>>>> 63d2d35f
	}
};<|MERGE_RESOLUTION|>--- conflicted
+++ resolved
@@ -44,12 +44,7 @@
 	};
 
 	const res = await MongoDbService.updateDocument(collectionName, query, update);
-<<<<<<< HEAD
-	if (!res?.result.n) {
+	if (!res?.result?.n) {
 		throw new Error('could not revoke identity!');
-=======
-	if (!res?.result?.n) {
-		throw new Error('could not revoke identity');
->>>>>>> 63d2d35f
 	}
 };