import { CollectionNames } from './constants';
import { MongoDbService } from '../services/mongodb-service';
import { ChannelData } from '../models/types/channel-data';
import { getDateStringFromDate } from '../utils/date';
<<<<<<< HEAD
import { ChannelLogRequestOptions } from '../models/types/channel-info';
=======
import { decrypt, encrypt } from '../utils/encryption';
>>>>>>> cc0ae5f1

const collectionName = CollectionNames.channelData;
const getIndex = (link: string, identityId: string) => `${link}-${identityId}`;

export const getChannelData = async (
	channelAddress: string,
	identityId: string,
<<<<<<< HEAD
	options: ChannelLogRequestOptions
=======
	options: { limit?: number; index?: number; ascending: boolean },
	secret: string
>>>>>>> cc0ae5f1
): Promise<ChannelData[]> => {
	const { ascending, index, limit, startDate, endDate } = options;

	let created: { $gte?: string; $lte?: string };
	if (startDate && endDate) created = { $gte: startDate, $lte: endDate };
	else if (startDate && !endDate) created = { $gte: startDate };
	else if (endDate && !startDate) created = { $lte: endDate };
	const query = {
		channelAddress,
		identityId,
		...(created && { 'channelLog.created': created })
	};
	const skip = index > 0 ? index * limit : 0;
	const sort = { 'log.created': ascending ? 1 : -1 };
	const opt = limit != null ? { limit, skip, sort } : { sort };

	const channelDataArr = await MongoDbService.getDocuments<ChannelData>(collectionName, query, opt);
	return channelDataArr.map(({ link, log, messageId, imported }) => {
		const decryptedLog = {
			...log,
			payload: JSON.parse(decrypt(log.payload, secret))
		};
		return { link, log: decryptedLog, messageId, imported };
	});
};

export const addChannelData = async (channelAddress: string, identityId: string, channelData: ChannelData[], secret: string): Promise<void> => {
	const imported = getDateStringFromDate(new Date());

	const documents = channelData.map((data) => {
		const encryptedPayload = encrypt(JSON.stringify(data.log.payload), secret);
		return {
			_id: getIndex(data.link, identityId),
			channelAddress,
			identityId,
			imported,
			link: data.link,
			messageId: data.messageId,
			log: {
				...data.log,
				payload: encryptedPayload
			}
		};
	});

	const res = await MongoDbService.insertDocuments(collectionName, documents);
	if (!res?.result?.n) {
		throw new Error('could not add channel data!');
	}
};

export const removeChannelData = async (channelAddress: string, identityId: string): Promise<void> => {
	const query = { channelAddress, identityId };
	await MongoDbService.removeDocuments(collectionName, query);
};<|MERGE_RESOLUTION|>--- conflicted
+++ resolved
@@ -2,11 +2,8 @@
 import { MongoDbService } from '../services/mongodb-service';
 import { ChannelData } from '../models/types/channel-data';
 import { getDateStringFromDate } from '../utils/date';
-<<<<<<< HEAD
 import { ChannelLogRequestOptions } from '../models/types/channel-info';
-=======
 import { decrypt, encrypt } from '../utils/encryption';
->>>>>>> cc0ae5f1
 
 const collectionName = CollectionNames.channelData;
 const getIndex = (link: string, identityId: string) => `${link}-${identityId}`;
@@ -14,12 +11,8 @@
 export const getChannelData = async (
 	channelAddress: string,
 	identityId: string,
-<<<<<<< HEAD
-	options: ChannelLogRequestOptions
-=======
-	options: { limit?: number; index?: number; ascending: boolean },
+	options: ChannelLogRequestOptions,
 	secret: string
->>>>>>> cc0ae5f1
 ): Promise<ChannelData[]> => {
 	const { ascending, index, limit, startDate, endDate } = options;
 
