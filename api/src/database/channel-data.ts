--- conflicted
+++ resolved
@@ -5,18 +5,12 @@
 const collectionName = CollectionNames.channelData;
 const getIndex = (link: string, userId: string) => `${link}-${userId}`;
 
-export const getChannelData = async (
-	channelAddress: string,
-	userId: string,
-	limit?: number,
-	index?: number
-): Promise<{ link: string; maskedPayload: string; publicPayload: string }[]> => {
+export const getChannelData = async (channelAddress: string, userId: string, limit?: number, index?: number): Promise<ChannelData[]> => {
 	const query = { channelAddress, userId };
 	const skip = index > 0 ? index * limit : 0;
 	const options = limit != null ? { limit, skip, sort: { creationDate: 1 } } : undefined;
 
-<<<<<<< HEAD
-	const channelDataArr = await MongoDbService.getDocuments<any>(collectionName, query, options);
+	const channelDataArr = await MongoDbService.getDocuments<ChannelData>(collectionName, query, options);
 	return channelDataArr.map((data: ChannelData) => {
 		const { link, channelLog } = data;
 		return {
@@ -24,10 +18,6 @@
 			channelLog
 		};
 	});
-=======
-	const channelData = await MongoDbService.getDocuments<any>(collectionName, query, options);
-	return channelData.map(({ link, maskedPayload, publicPayload }) => ({ link, maskedPayload, publicPayload }));
->>>>>>> 14c05302
 };
 
 export const addChannelData = async (channelAddress: string, userId: string, channelData: ChannelData[]): Promise<void> => {
