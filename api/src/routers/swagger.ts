--- conflicted
+++ resolved
@@ -45,21 +45,13 @@
 			}
 		],
 		servers: [
-<<<<<<< HEAD
-			
-=======
 			{
 				url: `/api/${apiVersion}`,
 				description: 'Local Dev'
 			},
->>>>>>> 30c8925c
 			{
 				url: `https://ensuresec.solutions.iota.org/api/v0.1`,
 				description: 'Deployed Dev'
-			},
-			{
-				url: `/api/${CONFIG.apiVersion}`,
-				description: 'Local Dev'
 			}
 		],
 		components: {
