import { CONFIG } from '../config';

export const openApiDefinition = {
	definition: {
		openapi: '3.0.0',
		info: {
			title: 'E-Commerce Tools API Documentation',
			version: '1.0.0',
			description: `This is the API documentation for the ENSURESEC E-Commerce Tools. Have a look at the repository for examples at [Github](https://github.com/iotaledger/e-commerce-tools).
            For further information on the Audit Trail GW API have a look at [Audit Trail API](https://github.com/iotaledger/e-commerce-tools/blob/master/api/usage-audit-trail-GW.md) and head to
            [SSI Bridge](https://github.com/iotaledger/e-commerce-tools/blob/master/api/usage-ssi-bridge.md) for information about the SSI Bridge.
            `
		},
		tags: [
			{
				name: 'identities',
				description: 'Manage decentralized identities'
			},
			{
				name: 'authentication',
				description: 'Authenticate and authorize identities to the Bridge'
			},
			{
				name: 'verification',
				description: 'Create and verifiy credentials'
			},
			{
				name: 'channel-info',
				description: 'Get information about a channel '
			},
			{
				name: 'channels',
				description: 'Create, read from, write to channels'
			},
			{
				name: 'subscriptions',
				description: 'Manage and authorize subscriptions'
<<<<<<< HEAD
			},
			{
				name: 'verification',
				description: 'Create and verifiy credentials'
			},
			{
				name: 'server-info',
				description: 'Get information about the server'
=======
>>>>>>> cc0ae5f1
			}
		],
		servers: [
			{
				url: `/api/${CONFIG.apiVersion}`,
				description: 'Local Dev'
			},
			{
				url: `https://ensuresec.solutions.iota.org/api/v0.1`,
				description: 'Deployed Dev'
			}
		],
		components: {
			securitySchemes: {
				BearerAuth: {
					type: 'http',
					scheme: 'bearer',
					bearerFormat: 'JWT'
				},
				ApiKey: {
					type: 'apiKey',
					in: 'query',
					name: 'api-key'
				}
			}
		},
		security: [
			{
				ApiKey: [] as any[]
			}
		]
	},
	apis: ['./src/routers/**/*.ts', './src/models/open-api-schema.yaml'] // files containing annotations as above
};<|MERGE_RESOLUTION|>--- conflicted
+++ resolved
@@ -35,7 +35,6 @@
 			{
 				name: 'subscriptions',
 				description: 'Manage and authorize subscriptions'
-<<<<<<< HEAD
 			},
 			{
 				name: 'verification',
@@ -44,8 +43,6 @@
 			{
 				name: 'server-info',
 				description: 'Get information about the server'
-=======
->>>>>>> cc0ae5f1
 			}
 		],
 		servers: [
