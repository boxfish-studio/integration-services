import express from 'express';
import * as dotenv from 'dotenv';
dotenv.config();
import swaggerUi from "swagger-ui-express";
import { errorMiddleware } from './middlewares/error';
import { authenticationRouter, verificationRouter, channelInfoRouter, channelRouter, subscriptionRouter, identityRouter } from './routers';
import { MongoDbService } from './services/mongodb-service';
import { CONFIG } from './config';
import morgan from 'morgan';
import { setupApi } from './setup';
<<<<<<< HEAD
import swaggerJsdoc from 'swagger-jsdoc';
import './routes/authentication/index'
import './routes/authentication/usersController'
=======
import { Logger } from './utils/logger';

const logger = Logger.getInstance();
>>>>>>> 4cfc2493

function useRouter(app: express.Express, prefix: string, router: express.Router) {
	const messages = router.stack.map((r) => `${Object.keys(r?.route?.methods)?.[0].toUpperCase()}  ${prefix}${r?.route?.path}`);
	messages.map((m) => logger.log(m));

	app.use(prefix, router);
}


async function startServer() {
	// setup did for server if not exists
	await setupApi();

	const app = express();
	const port = CONFIG.port;
	const dbUrl = CONFIG.databaseUrl;
	const dbName = CONFIG.databaseName;
	const version = CONFIG.apiVersion;
	const loggerMiddleware = morgan('combined');

	const options = {
		definition: {
		  openapi: '3.0.0',
		  info: {
			title: 'Hello World',
			version: '1.0.0',
		  },
		  servers: [
			  {
				"url": `/api/${version}`,
				"description": "Local Dev" 
			  }
		  ]
		},
		apis: ['./src/routes/**/*.ts'], // files containing annotations as above
	  };
	
	  const openapiSpecification = swaggerJsdoc(options);

	app.use(express.json({ limit: '10mb' }));
	app.use(express.urlencoded({ limit: '10mb', extended: true }));
	app.use(loggerMiddleware);
	app.use("/docs", swaggerUi.serve, swaggerUi.setup(openapiSpecification));

	const prefix = `/api/${version}`;
	useRouter(app, prefix + '/channel-info', channelInfoRouter);
	useRouter(app, prefix + '/channels', channelRouter);
	useRouter(app, prefix + '/subscriptions', subscriptionRouter);
	useRouter(app, prefix + '/identities', identityRouter);
	useRouter(app, prefix + '/authentication', authenticationRouter);
	useRouter(app, prefix + '/verification', verificationRouter);


	app.use(errorMiddleware);
	app.listen(port, async () => {
		logger.log(`Started API Server on port ${port}`);
		await MongoDbService.connect(dbUrl, dbName);
	});
}
startServer();<|MERGE_RESOLUTION|>--- conflicted
+++ resolved
@@ -8,15 +8,12 @@
 import { CONFIG } from './config';
 import morgan from 'morgan';
 import { setupApi } from './setup';
-<<<<<<< HEAD
 import swaggerJsdoc from 'swagger-jsdoc';
 import './routes/authentication/index'
 import './routes/authentication/usersController'
-=======
 import { Logger } from './utils/logger';
 
 const logger = Logger.getInstance();
->>>>>>> 4cfc2493
 
 function useRouter(app: express.Express, prefix: string, router: express.Router) {
 	const messages = router.stack.map((r) => `${Object.keys(r?.route?.methods)?.[0].toUpperCase()}  ${prefix}${r?.route?.path}`);
