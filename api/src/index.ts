import express from 'express';
import * as dotenv from 'dotenv';
dotenv.config();
import swaggerUi from 'swagger-ui-express';
import { errorMiddleware } from './middlewares/error';
import { authenticationRouter, verificationRouter, channelInfoRouter, channelRouter, subscriptionRouter, identityRouter } from './routers';
import { MongoDbService } from './services/mongodb-service';
import { CONFIG } from './config';
import { SERVER_IDENTITY } from './config/server';
import * as expressWinston from 'express-winston';
import swaggerJsdoc from 'swagger-jsdoc';
import { Logger } from './utils/logger';
import { openApiDefinition } from './routers/swagger';
import { serverInfoRouter } from './routers/server-info';
import yargs from 'yargs';
import { KeyGenerator } from './setup';
import { Config } from './models/config';
import { getServerIdentity } from './database/user';

const logger = Logger.getInstance();

const argv = yargs
	.command('server', 'Start the integration service API', {})
	.command('keygen', 'Generate root identity for integration service API', {})
	.help()
	.argv;

function useRouter(app: express.Express, prefix: string, router: express.Router) {
	const messages = router.stack.map((r) => `${Object.keys(r?.route?.methods)?.[0].toUpperCase()}  ${prefix}${r?.route?.path}`);
	messages.map((m) => logger.log(m));

	app.use(prefix, router);
}

async function getRootIdentityId(config: Config): Promise<string> {
	try {
		await MongoDbService.connect(config.databaseUrl, config.databaseName);

		const rootServerIdentities = await getServerIdentity();

		if (!rootServerIdentities || rootServerIdentities.length == 0) {
			logger.error('Root identity is missing');
			return null;
		}

		if (rootServerIdentities.length > 1) {
			logger.error(`Database is in bad state: found ${rootServerIdentities.length} root identities`);
			return null;
		}

		const rootServerIdentity = rootServerIdentities[0];
		const rootIdentity = rootServerIdentity?.identityId;

		if (rootIdentity) {
			logger.log('Found server ID: ' + rootIdentity);
			return rootIdentity;
		}

		logger.error('Server Identity ID not found');
	} catch (e) {
		logger.error('Error:' + e);
	}

	return null;
}

process.on("uncaughtException", function(err) {
    // clean up allocated resources
    // log necessary error details to log files
	logger.error(`Uncaught Exception: ${err}`);
    process.exit(); // exit the process to avoid unknown state
});

async function startServer(config: Config) {
	try {

		const rootIdentity = await getRootIdentityId(config);

		// setup did for server if not exists
		if (!rootIdentity) {
			process.exit(0);
		}

<<<<<<< HEAD
	// setup did for server if not exists
	if (!rootIdentity) {
		logger.error('Run keygen to create server identity');
		process.exit(-1);
	}

	SERVER_IDENTITY.serverIdentity = rootIdentity;

	const app = express();

	const port = config.port;
	const dbUrl = config.databaseUrl;
	const dbName = config.databaseName;
	const version = config.apiVersion;
	const openapiSpecification = swaggerJsdoc(openApiDefinition);

	app.use(express.json({ limit: '10mb' }));
	app.use(express.urlencoded({ limit: '10mb', extended: true }));
	app.use(expressWinston.logger(Logger.getInstance().options));

	app.use('/docs', swaggerUi.serve, swaggerUi.setup(openapiSpecification, { explorer: true }));

	const prefix = `/api/${version}`;
	useRouter(app, prefix + '/channel-info', channelInfoRouter);
	useRouter(app, prefix + '/channels', channelRouter);
	useRouter(app, prefix + '/subscriptions', subscriptionRouter);
	useRouter(app, prefix + '/identities', identityRouter);
	useRouter(app, prefix + '/authentication', authenticationRouter);
	useRouter(app, prefix + '/verification', verificationRouter);
	useRouter(app, '', serverInfoRouter);

	app.use(errorMiddleware);
	const server = app.listen(port, async () => {
		logger.log(`Started API Server on port ${port}`);
		await MongoDbService.connect(dbUrl, dbName);
	});

	server.setTimeout(50000);
=======
		const app = express();

		const port = config.port;
		const dbUrl = config.databaseUrl;
		const dbName = config.databaseName;
		const version = config.apiVersion;
		const openapiSpecification = swaggerJsdoc(openApiDefinition);

		app.use(express.json({ limit: '10mb' }));
		app.use(express.urlencoded({ limit: '10mb', extended: true }));
		app.use(expressWinston.logger(Logger.getInstance().options));

		app.use('/docs', swaggerUi.serve, swaggerUi.setup(openapiSpecification, { explorer: true }));

		const prefix = `/api/${version}`;
		useRouter(app, prefix + '/channel-info', channelInfoRouter);
		useRouter(app, prefix + '/channels', channelRouter);
		useRouter(app, prefix + '/subscriptions', subscriptionRouter);
		useRouter(app, prefix + '/identities', identityRouter);
		useRouter(app, prefix + '/authentication', authenticationRouter);
		useRouter(app, prefix + '/verification', verificationRouter);
		useRouter(app, '', serverInfoRouter);

		app.use(errorMiddleware);
		const server = app.listen(port, async () => {
			logger.log(`Started API Server on port ${port}`);
			await MongoDbService.connect(dbUrl, dbName);
		});
		server.setTimeout(50000);
	}
	catch (e) {
		logger.error(e.message);
		await MongoDbService.disconnect();
		process.exit(0);
	}
>>>>>>> 697ce2a9
}

async function keyGen(config: Config) {
	try {

		await MongoDbService.connect(config.databaseUrl, config.databaseName);

		const keyGenerator: KeyGenerator = new KeyGenerator(config);

		await keyGenerator.keyGeneration();
<<<<<<< HEAD

=======
		
>>>>>>> 697ce2a9
	} catch (e) {
		logger.error(e);
		process.exit(-1);
	}
	await MongoDbService.disconnect();
	process.exit();
}

if (argv._.includes('server')) {
	startServer(CONFIG);
} else if (argv._.includes('keygen')) {
	keyGen(CONFIG);
}
else {
	yargs.showHelp()
}<|MERGE_RESOLUTION|>--- conflicted
+++ resolved
@@ -81,46 +81,6 @@
 			process.exit(0);
 		}
 
-<<<<<<< HEAD
-	// setup did for server if not exists
-	if (!rootIdentity) {
-		logger.error('Run keygen to create server identity');
-		process.exit(-1);
-	}
-
-	SERVER_IDENTITY.serverIdentity = rootIdentity;
-
-	const app = express();
-
-	const port = config.port;
-	const dbUrl = config.databaseUrl;
-	const dbName = config.databaseName;
-	const version = config.apiVersion;
-	const openapiSpecification = swaggerJsdoc(openApiDefinition);
-
-	app.use(express.json({ limit: '10mb' }));
-	app.use(express.urlencoded({ limit: '10mb', extended: true }));
-	app.use(expressWinston.logger(Logger.getInstance().options));
-
-	app.use('/docs', swaggerUi.serve, swaggerUi.setup(openapiSpecification, { explorer: true }));
-
-	const prefix = `/api/${version}`;
-	useRouter(app, prefix + '/channel-info', channelInfoRouter);
-	useRouter(app, prefix + '/channels', channelRouter);
-	useRouter(app, prefix + '/subscriptions', subscriptionRouter);
-	useRouter(app, prefix + '/identities', identityRouter);
-	useRouter(app, prefix + '/authentication', authenticationRouter);
-	useRouter(app, prefix + '/verification', verificationRouter);
-	useRouter(app, '', serverInfoRouter);
-
-	app.use(errorMiddleware);
-	const server = app.listen(port, async () => {
-		logger.log(`Started API Server on port ${port}`);
-		await MongoDbService.connect(dbUrl, dbName);
-	});
-
-	server.setTimeout(50000);
-=======
 		const app = express();
 
 		const port = config.port;
@@ -156,7 +116,6 @@
 		await MongoDbService.disconnect();
 		process.exit(0);
 	}
->>>>>>> 697ce2a9
 }
 
 async function keyGen(config: Config) {
@@ -167,11 +126,7 @@
 		const keyGenerator: KeyGenerator = new KeyGenerator(config);
 
 		await keyGenerator.keyGeneration();
-<<<<<<< HEAD
-
-=======
 		
->>>>>>> 697ce2a9
 	} catch (e) {
 		logger.error(e);
 		process.exit(-1);
