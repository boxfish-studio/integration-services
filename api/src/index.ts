import express from 'express';
import * as dotenv from 'dotenv';
dotenv.config();
import swaggerUi from 'swagger-ui-express';
import { errorMiddleware } from './middlewares/error';
import { authenticationRouter, verificationRouter, channelInfoRouter, channelRouter, subscriptionRouter, identityRouter } from './routers';
import { MongoDbService } from './services/mongodb-service';
import * as expressWinston from 'express-winston';
import swaggerJsdoc from 'swagger-jsdoc';
import { Logger } from './utils/logger';
import { openApiDefinition } from './routers/swagger';
import { serverInfoRouter } from './routers/server-info';
import yargs from 'yargs';
import { KeyGenerator } from './setup';
import { ConfigurationService } from './services/configuration-service';

const argv = yargs
	.command('server', 'Start the integration service API', {})
	.command('keygen', 'Generate root identity for integration service API', {})
	.help().argv;

function useRouter(app: express.Express, prefix: string, router: express.Router) {
	const messages = router.stack.map((r) => `${Object.keys(r?.route?.methods)?.[0].toUpperCase()}  ${prefix}${r?.route?.path}`);
	messages.map((m) => Logger.getInstance().log(m));

	app.use(prefix, router);
}

<<<<<<< HEAD
process.on('uncaughtException', function (err) {
	// clean up allocated resources
	// log necessary error details to log files
	Logger.getInstance().error(`Uncaught Exception: ${err}`);
=======
async function getRootIdentityId(config: Config): Promise<string> {
	try {
		await MongoDbService.connect(config.databaseUrl, config.databaseName);

		const rootServerIdentities = await getServerIdentity();

		if (!rootServerIdentities || rootServerIdentities.length == 0) {
			logger.error('Root identity is missing');
			return null;
		}

		if (rootServerIdentities.length > 1) {
			logger.error(`Database is in bad state: found ${rootServerIdentities.length} root identities`);
			return null;
		}

		const rootServerIdentity = rootServerIdentities[0];
		const rootIdentity = rootServerIdentity?.identityId;

		if (rootIdentity) {
			logger.log('Found server ID: ' + rootIdentity);
			return rootIdentity;
		}

		logger.error('Server Identity ID not found');
	} catch (e) {
		logger.error('Error:' + e);
	}

	return null;
}

process.on('uncaughtException', function (err) {
	// clean up allocated resources
	// log necessary error details to log files
	logger.error(`Uncaught Exception: ${err}`);
>>>>>>> efef9ef6
	process.exit(); // exit the process to avoid unknown state
});

async function startServer() {
	try {
<<<<<<< HEAD
		const logger = Logger.getInstance();
		const configService = ConfigurationService.getInstance(Logger.getInstance());
		const config = configService.config;

		await MongoDbService.connect(config.databaseUrl, config.databaseName);

		const rootIdentity = await configService.getRootIdentityId();
=======
		const rootIdentity = await getRootIdentityId(config);
>>>>>>> efef9ef6

		// setup did for server if not exists
		if (!rootIdentity) {
			process.exit(0);
		}

		const app = express();

		const port = config.port;
		const dbUrl = config.databaseUrl;
		const dbName = config.databaseName;
		const version = config.apiVersion;
		const openapiSpecification = swaggerJsdoc(openApiDefinition);

		app.use(express.json({ limit: '10mb' }));
		app.use(express.urlencoded({ limit: '10mb', extended: true }));
<<<<<<< HEAD
		app.use(expressWinston.logger(logger.options));
=======
		app.use(expressWinston.logger(Logger.getInstance().getExpressWinstonOptions()));
>>>>>>> efef9ef6

		app.use('/docs', swaggerUi.serve, swaggerUi.setup(openapiSpecification, { explorer: true }));

		const prefix = `/api/${version}`;
		useRouter(app, prefix + '/channel-info', channelInfoRouter);
		useRouter(app, prefix + '/channels', channelRouter);
		useRouter(app, prefix + '/subscriptions', subscriptionRouter);
		useRouter(app, prefix + '/identities', identityRouter);
		useRouter(app, prefix + '/authentication', authenticationRouter);
		useRouter(app, prefix + '/verification', verificationRouter);
		useRouter(app, '', serverInfoRouter);

		app.use(errorMiddleware);
		const server = app.listen(port, async () => {
			logger.log(`Started API Server on port ${port}`);
			await MongoDbService.connect(dbUrl, dbName);
		});
		server.setTimeout(50000);
	} catch (e) {
<<<<<<< HEAD
		Logger.getInstance().error(e.message);
=======
		logger.error(e.message);
>>>>>>> efef9ef6
		await MongoDbService.disconnect();
		process.exit(0);
	}
}

async function keyGen() {
	try {
		const configService = ConfigurationService.getInstance(Logger.getInstance());
		const config = configService.config;

		await MongoDbService.connect(config.databaseUrl, config.databaseName);
		const keyGenerator: KeyGenerator = new KeyGenerator(configService);

		await keyGenerator.keyGeneration();
	} catch (e) {
		Logger.getInstance().error(e);
		process.exit(-1);
	}
	await MongoDbService.disconnect();
	process.exit();
}

if (argv._.includes('server')) {
	startServer();
} else if (argv._.includes('keygen')) {
<<<<<<< HEAD
	keyGen();
=======
	keyGen(CONFIG);
>>>>>>> efef9ef6
} else {
	yargs.showHelp();
}<|MERGE_RESOLUTION|>--- conflicted
+++ resolved
@@ -26,55 +26,15 @@
 	app.use(prefix, router);
 }
 
-<<<<<<< HEAD
 process.on('uncaughtException', function (err) {
 	// clean up allocated resources
 	// log necessary error details to log files
 	Logger.getInstance().error(`Uncaught Exception: ${err}`);
-=======
-async function getRootIdentityId(config: Config): Promise<string> {
-	try {
-		await MongoDbService.connect(config.databaseUrl, config.databaseName);
-
-		const rootServerIdentities = await getServerIdentity();
-
-		if (!rootServerIdentities || rootServerIdentities.length == 0) {
-			logger.error('Root identity is missing');
-			return null;
-		}
-
-		if (rootServerIdentities.length > 1) {
-			logger.error(`Database is in bad state: found ${rootServerIdentities.length} root identities`);
-			return null;
-		}
-
-		const rootServerIdentity = rootServerIdentities[0];
-		const rootIdentity = rootServerIdentity?.identityId;
-
-		if (rootIdentity) {
-			logger.log('Found server ID: ' + rootIdentity);
-			return rootIdentity;
-		}
-
-		logger.error('Server Identity ID not found');
-	} catch (e) {
-		logger.error('Error:' + e);
-	}
-
-	return null;
-}
-
-process.on('uncaughtException', function (err) {
-	// clean up allocated resources
-	// log necessary error details to log files
-	logger.error(`Uncaught Exception: ${err}`);
->>>>>>> efef9ef6
 	process.exit(); // exit the process to avoid unknown state
 });
 
 async function startServer() {
 	try {
-<<<<<<< HEAD
 		const logger = Logger.getInstance();
 		const configService = ConfigurationService.getInstance(Logger.getInstance());
 		const config = configService.config;
@@ -82,9 +42,6 @@
 		await MongoDbService.connect(config.databaseUrl, config.databaseName);
 
 		const rootIdentity = await configService.getRootIdentityId();
-=======
-		const rootIdentity = await getRootIdentityId(config);
->>>>>>> efef9ef6
 
 		// setup did for server if not exists
 		if (!rootIdentity) {
@@ -101,11 +58,7 @@
 
 		app.use(express.json({ limit: '10mb' }));
 		app.use(express.urlencoded({ limit: '10mb', extended: true }));
-<<<<<<< HEAD
-		app.use(expressWinston.logger(logger.options));
-=======
-		app.use(expressWinston.logger(Logger.getInstance().getExpressWinstonOptions()));
->>>>>>> efef9ef6
+		app.use(expressWinston.logger(logger.getExpressWinstonOptions()));
 
 		app.use('/docs', swaggerUi.serve, swaggerUi.setup(openapiSpecification, { explorer: true }));
 
@@ -125,11 +78,7 @@
 		});
 		server.setTimeout(50000);
 	} catch (e) {
-<<<<<<< HEAD
 		Logger.getInstance().error(e.message);
-=======
-		logger.error(e.message);
->>>>>>> efef9ef6
 		await MongoDbService.disconnect();
 		process.exit(0);
 	}
@@ -155,11 +104,7 @@
 if (argv._.includes('server')) {
 	startServer();
 } else if (argv._.includes('keygen')) {
-<<<<<<< HEAD
 	keyGen();
-=======
-	keyGen(CONFIG);
->>>>>>> efef9ef6
 } else {
 	yargs.showHelp();
 }