import { KeyCollectionJson, KeyCollectionPersistence, VerifiableCredentialPersistence } from '../models/types/key-collection';
import { CredentialSubject, VerifiableCredentialJson, Credential, IdentityKeys } from '../models/types/identity';
import { SsiService } from './ssi-service';
import { UserService } from './user-service';
import * as KeyCollectionDb from '../database/key-collection';
import * as VerifiableCredentialsDb from '../database/verifiable-credentials';
import * as IdentityDocsDb from '../database/identity-keys';
import * as TrustedRootsDb from '../database/trusted-roots';
import { JsonldGenerator } from '../utils/jsonld';
import { Subject } from '../models/types/verification';
import { ILogger } from '../utils/logger';
import { ILock, Lock } from '../utils/lock';
import { IConfigurationService } from './configuration-service';

export class VerificationService {
	private noIssuerFoundErrMessage = (issuerId: string) => `No identity found for issuerId: ${issuerId}`;
	private readonly serverSecret: string;
	private readonly keyCollectionSize: number;
	private readonly lock: ILock;

	constructor(
		private readonly ssiService: SsiService,
		private readonly userService: UserService,
		private readonly logger: ILogger,
		private readonly configService: IConfigurationService
	) {
		this.serverSecret = this.configService.config.serverSecret;
		this.keyCollectionSize = this.configService.identityConfig.keyCollectionSize;
		this.lock = Lock.getInstance();
	}

	async getKeyCollection(keyCollectionIndex: number) {
		let keyCollection = await KeyCollectionDb.getKeyCollection(keyCollectionIndex, this.configService.serverIdentityId, this.serverSecret);
		if (!keyCollection) {
			keyCollection = await this.generateKeyCollection(keyCollectionIndex, this.keyCollectionSize, this.configService.serverIdentityId);
			const res = await KeyCollectionDb.saveKeyCollection(keyCollection, this.configService.serverIdentityId, this.serverSecret);

			if (!res?.result.n) {
				throw new Error('could not save keycollection!');
			}
		}
		return keyCollection;
	}

	async getIdentityFromDb(did: string): Promise<IdentityKeys> {
		return IdentityDocsDb.getIdentityKeys(did, this.serverSecret);
	}

	async issueVerifiableCredential(subject: Subject, issuerId: string, initiatorId: string) {
		const key = 'credentials-' + issuerId;
<<<<<<< HEAD
		const issueCredential = async (release: any) => {
			{
				try {
					const jsonldGen = new JsonldGenerator();
					const claim = jsonldGen.jsonldUserData(subject.claim.type, subject.claim);

					const credential: Credential<CredentialSubject> = {
						type: subject.credentialType,
=======
		return this.lock.acquire(key).then(async (release) => {
			try {
				const jsonldGen = new JsonldGenerator();
				const claim = jsonldGen.jsonldUserData(subject.claim.type, subject.claim);

				const credential: Credential<CredentialSubject> = {
					type: subject.credentialType,
					id: subject.id,
					subject: {
						...claim,
						type: subject.claim.type,
>>>>>>> 592314e2
						id: subject.id,
						subject: {
							...claim,
							type: subject.claim.type,
							id: subject.id,
							initiatorId
						}
					};

					const currentCredentialIndex = await VerifiableCredentialsDb.getNextCredentialIndex(this.configService.serverIdentityId);
					const keyCollectionIndex = this.getKeyCollectionIndex(currentCredentialIndex);
					const keyCollection = await this.getKeyCollection(keyCollectionIndex);
					const nextCredentialIndex = await VerifiableCredentialsDb.getNextCredentialIndex(this.configService.serverIdentityId);
					const keyIndex = nextCredentialIndex % this.keyCollectionSize;
					const keyCollectionJson: KeyCollectionJson = {
						type: keyCollection.type,
						keys: keyCollection.keys,
						publicKeyBase58: keyCollection.publicKeyBase58
					};

					const identityKeys: IdentityKeys = await IdentityDocsDb.getIdentityKeys(issuerId, this.serverSecret);
					if (!identityKeys) {
						throw new Error(this.noIssuerFoundErrMessage(issuerId));
					}
<<<<<<< HEAD
					const vc = await this.ssiService.createVerifiableCredential<CredentialSubject>(
						identityKeys,
						credential,
						keyCollectionJson,
						keyCollectionIndex,
						keyIndex
					);

					await VerifiableCredentialsDb.addVerifiableCredential(
						{
							vc,
							index: nextCredentialIndex,
							initiatorId,
							isRevoked: false
						},
						this.configService.serverIdentityId
					);

					await this.setUserVerified(credential.id, identityKeys.id, vc);
					return vc;
				} finally {
					release();
				}
=======
				};

				const currentCredentialIndex = await VerifiableCredentialsDb.getNextCredentialIndex(this.configService.serverIdentityId);
				const keyCollectionIndex = this.getKeyCollectionIndex(currentCredentialIndex);
				const keyCollection = await this.getKeyCollection(keyCollectionIndex);
				const nextCredentialIndex = await VerifiableCredentialsDb.getNextCredentialIndex(this.configService.serverIdentityId);
				const keyIndex = nextCredentialIndex % this.keyCollectionSize;
				const keyCollectionJson: KeyCollectionJson = {
					type: keyCollection.type,
					keys: keyCollection.keys,
					publicKeyBase58: keyCollection.publicKeyBase58
				};

				const identityKeys: IdentityKeys = await IdentityDocsDb.getIdentityKeys(issuerId, this.serverSecret);
				if (!identityKeys) {
					throw new Error(this.noIssuerFoundErrMessage(issuerId));
				}
				const vc = await this.ssiService.createVerifiableCredential<CredentialSubject>(
					identityKeys,
					credential,
					keyCollectionJson,
					keyCollectionIndex,
					keyIndex
				);

				await VerifiableCredentialsDb.addVerifiableCredential(
					{
						vc,
						index: nextCredentialIndex,
						initiatorId,
						isRevoked: false
					},
					this.configService.serverIdentityId
				);

				await this.setUserVerified(credential.id, identityKeys.id, vc);
				return vc;
			} finally {
				release();
>>>>>>> 592314e2
			}
		};
		return this.lock.acquire(key).then(async (release) => issueCredential(release));
	}

	async checkVerifiableCredential(vc: VerifiableCredentialJson): Promise<boolean> {
		const serverIdentity: IdentityKeys = await IdentityDocsDb.getIdentityKeys(this.configService.serverIdentityId, this.serverSecret);
		if (!serverIdentity) {
			throw new Error('no valid server identity to check the credential.');
		}
		const isVerifiedCredential = await this.ssiService.checkVerifiableCredential(vc);
		const trustedRoots = await this.getTrustedRootIds();

		const isTrustedIssuer = trustedRoots && trustedRoots.some((rootId) => rootId === vc.issuer);
		const isVerified = isVerifiedCredential && isTrustedIssuer;
		return isVerified;
	}

	async revokeVerifiableCredentials(id: string) {
		const credentials = await VerifiableCredentialsDb.getVerifiableCredentials(id);
		if (!credentials || credentials.length === 0) {
			return;
		}

		return await Promise.all(
			credentials
				.filter((c) => !c.isRevoked)
				.map(async (credential: VerifiableCredentialPersistence) => {
					try {
						return await this.revokeVerifiableCredential(credential, credential?.vc?.issuer);
					} catch (e) {
						this.logger.error('could not revoke credential: ' + credential?.vc?.proof?.signatureValue);
					}
				})
		);
	}

	async revokeVerifiableCredential(vcp: VerifiableCredentialPersistence, issuerId: string): Promise<{ revoked: boolean }> {
		const key = 'credentials-' + issuerId;

		return this.lock.acquire(key).then(async (release) => {
			try {
				const subjectId = vcp.vc.id;

				const issuerIdentity: IdentityKeys = await IdentityDocsDb.getIdentityKeys(issuerId, this.serverSecret);
				if (!issuerIdentity) {
					throw new Error(this.noIssuerFoundErrMessage(issuerId));
				}
				const keyCollectionIndex = this.getKeyCollectionIndex(vcp.index);
				const keyIndex = vcp.index % this.keyCollectionSize;

				const res = await this.ssiService.revokeVerifiableCredential(issuerIdentity, keyCollectionIndex, keyIndex);

				if (res.revoked !== true) {
					this.logger.error(`could not revoke identity for ${subjectId} on the ledger, maybe it is already revoked!`);
					return;
				}

				await VerifiableCredentialsDb.revokeVerifiableCredential(vcp, this.configService.serverIdentityId);
				await this.userService.removeUserVC(vcp.vc);

				return res;
			} finally {
				release();
			}
		});
	}

	async getLatestDocument(did: string) {
		return await this.ssiService.getLatestIdentityJson(did);
	}

	async getTrustedRootIds() {
		const trustedRoots = await TrustedRootsDb.getTrustedRootIds();

		if (!trustedRoots || trustedRoots.length === 0) {
			throw new Error('no trusted roots found!');
		}

		return trustedRoots.map((root) => root.id);
	}

	async addTrustedRootId(trustedRootId: string) {
		return TrustedRootsDb.addTrustedRootId(trustedRootId);
	}

	async removeTrustedRootId(trustedRootId: string) {
		return TrustedRootsDb.removeTrustedRootId(trustedRootId);
	}

	async setUserVerified(id: string, issuerId: string, vc: VerifiableCredentialJson) {
		if (!issuerId) {
			throw new Error('No valid issuer id!');
		}
		await this.userService.addUserVC(vc);
	}

	getKeyCollectionIndex = (currentCredentialIndex: number) => Math.floor(currentCredentialIndex / this.keyCollectionSize);

	private async generateKeyCollection(
		keyCollectionIndex: number,
		keyCollectionSize: number,
		issuerId: string
	): Promise<KeyCollectionPersistence> {
		try {
			const issuerIdentity: IdentityKeys = await IdentityDocsDb.getIdentityKeys(issuerId, this.serverSecret);

			if (!issuerIdentity) {
				throw new Error(this.noIssuerFoundErrMessage(issuerId));
			}

			const { keyCollectionJson } = await this.ssiService.generateKeyCollection(keyCollectionIndex, keyCollectionSize, issuerIdentity);

			return {
				...keyCollectionJson,
				count: keyCollectionSize,
				index: keyCollectionIndex
			};
		} catch (e) {
			this.logger.error(`error when generating key collection ${e}`);
			throw new Error('could not generate key collection');
		}
	}
}<|MERGE_RESOLUTION|>--- conflicted
+++ resolved
@@ -48,16 +48,6 @@
 
 	async issueVerifiableCredential(subject: Subject, issuerId: string, initiatorId: string) {
 		const key = 'credentials-' + issuerId;
-<<<<<<< HEAD
-		const issueCredential = async (release: any) => {
-			{
-				try {
-					const jsonldGen = new JsonldGenerator();
-					const claim = jsonldGen.jsonldUserData(subject.claim.type, subject.claim);
-
-					const credential: Credential<CredentialSubject> = {
-						type: subject.credentialType,
-=======
 		return this.lock.acquire(key).then(async (release) => {
 			try {
 				const jsonldGen = new JsonldGenerator();
@@ -69,56 +59,9 @@
 					subject: {
 						...claim,
 						type: subject.claim.type,
->>>>>>> 592314e2
 						id: subject.id,
-						subject: {
-							...claim,
-							type: subject.claim.type,
-							id: subject.id,
-							initiatorId
-						}
-					};
-
-					const currentCredentialIndex = await VerifiableCredentialsDb.getNextCredentialIndex(this.configService.serverIdentityId);
-					const keyCollectionIndex = this.getKeyCollectionIndex(currentCredentialIndex);
-					const keyCollection = await this.getKeyCollection(keyCollectionIndex);
-					const nextCredentialIndex = await VerifiableCredentialsDb.getNextCredentialIndex(this.configService.serverIdentityId);
-					const keyIndex = nextCredentialIndex % this.keyCollectionSize;
-					const keyCollectionJson: KeyCollectionJson = {
-						type: keyCollection.type,
-						keys: keyCollection.keys,
-						publicKeyBase58: keyCollection.publicKeyBase58
-					};
-
-					const identityKeys: IdentityKeys = await IdentityDocsDb.getIdentityKeys(issuerId, this.serverSecret);
-					if (!identityKeys) {
-						throw new Error(this.noIssuerFoundErrMessage(issuerId));
+						initiatorId
 					}
-<<<<<<< HEAD
-					const vc = await this.ssiService.createVerifiableCredential<CredentialSubject>(
-						identityKeys,
-						credential,
-						keyCollectionJson,
-						keyCollectionIndex,
-						keyIndex
-					);
-
-					await VerifiableCredentialsDb.addVerifiableCredential(
-						{
-							vc,
-							index: nextCredentialIndex,
-							initiatorId,
-							isRevoked: false
-						},
-						this.configService.serverIdentityId
-					);
-
-					await this.setUserVerified(credential.id, identityKeys.id, vc);
-					return vc;
-				} finally {
-					release();
-				}
-=======
 				};
 
 				const currentCredentialIndex = await VerifiableCredentialsDb.getNextCredentialIndex(this.configService.serverIdentityId);
@@ -158,10 +101,8 @@
 				return vc;
 			} finally {
 				release();
->>>>>>> 592314e2
-			}
-		};
-		return this.lock.acquire(key).then(async (release) => issueCredential(release));
+			}
+		});
 	}
 
 	async checkVerifiableCredential(vc: VerifiableCredentialJson): Promise<boolean> {
