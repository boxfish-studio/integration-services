--- conflicted
+++ resolved
@@ -10,12 +10,8 @@
 	Credential
 } from '../models/types/identity';
 import { KeyCollectionJson } from '../models/types/key-collection';
-<<<<<<< HEAD
 const { Document, VerifiableCredential, VerificationMethod, KeyCollection, Client } = Identity;
-=======
 import { ILogger } from '../utils/logger';
-const { Document, VerifiableCredential, VerificationMethod, KeyCollection } = Identity;
->>>>>>> b755a252
 
 export class SsiService {
 	private static instance: SsiService;
