import { ChannelData, ChannelLog } from '../models/types/channel-data';
import streams, { Address, Author, Subscriber } from '../streams-lib/wasm-node/iota_streams_wasm';
import * as fetch from 'node-fetch';
import { ILogger } from '../utils/logger';
import { StreamsConfig } from '../models/config';
<<<<<<< HEAD
=======
import { fromBytes, toBytes } from '../utils/text';
>>>>>>> ea161427

streams.set_panic_hook();

global.fetch = fetch as any;
global.Headers = (fetch as any).Headers;
global.Request = (fetch as any).Request;
global.Response = (fetch as any).Response;

export class StreamsService {
	constructor(private readonly config: StreamsConfig, private readonly logger: ILogger) {}

	importSubscription = (state: string, isAuthor: boolean): Author | Subscriber => {
		try {
			const password = this.config.statePassword;
			const client = this.getClient(this.config.node);
			if (isAuthor) {
				return streams.Author.import(client, this.toBytes(state), password);
			}

			return streams.Subscriber.import(client, this.toBytes(state), password);
		} catch (error) {
			this.logger.error(`Error from streams sdk: ${error}`);
			throw new Error('could not import the subscription object');
		}
	};

	exportSubscription = (subscription: Author | Subscriber, password: string): string => {
		try {
			return this.fromBytes(subscription.clone().export(password));
		} catch (error) {
			this.logger.error(`Error from streams sdk: ${error}`);
			throw new Error('could not export the subscription object');
		}
	};

	create = async (seed?: string): Promise<{ seed: string; channelAddress: string; author: Author }> => {
		try {
			if (!seed) {
				seed = this.makeSeed(81);
			}
			const client = this.getClient(this.config.node);
			const author = streams.Author.from_client(client, seed, false);
			const response = await author.clone().send_announce();
			const ann_link = response.get_link();

			return {
				seed,
				channelAddress: ann_link.to_string(),
				author: author.clone()
			};
		} catch (error) {
			this.logger.error(`Error from streams sdk: ${error}`);
			throw new Error('could not create the channel');
		}
	};

	addLogs = async (
		latestLink: string,
		subscription: Author | Subscriber,
		channelLog: ChannelLog
	): Promise<{ link: string; subscription: Author | Subscriber; prevLogs: ChannelData[] | undefined }> => {
		try {
			// fetch prev logs before writing new data to the channel
			const prevLogs = await this.getLogs(subscription.clone());
			let link = latestLink;
			if (prevLogs?.latestLink) {
				link = prevLogs.latestLink;
			}
			const latestAddress = Address.from_string(link);
<<<<<<< HEAD
			const mPayload = this.toBytes(JSON.stringify(channelLog));

			await subscription.clone().sync_state();
			const response = await subscription.clone().send_tagged_packet(latestAddress, this.toBytes(''), mPayload);
=======
			const mPayload = toBytes(JSON.stringify(channelLog));

			await subscription.clone().sync_state();
			const response = await subscription.clone().send_tagged_packet(latestAddress, toBytes(''), mPayload);
>>>>>>> ea161427
			const tag_link = response?.get_link();
			if (!tag_link) {
				throw new Error('could not send tagged packet');
			}

			return {
				link: tag_link?.to_string(),
				prevLogs: prevLogs?.channelData,
				subscription
			};
		} catch (error) {
			this.logger.error(`Error from streams sdk: ${error}`);
			throw new Error('could not add logs to the channel');
		}
	};

	// TODO consider if channel is encrypted or not when getting adding data to channel
	getLogs = async (
		subscription: Author | Subscriber
	): Promise<{ channelData: ChannelData[]; subscription: Author | Subscriber; latestLink: string }> => {
		try {
			let foundNewMessage = true;
			let channelData: ChannelData[] = [];
			let latestLink = '';

			while (foundNewMessage) {
				let next_msgs: any = [];

				next_msgs = await subscription.clone().fetch_next_msgs();

				if (next_msgs.length === 0) {
					foundNewMessage = false;
				} else {
					latestLink = next_msgs[next_msgs.length - 1]?.get_link()?.to_string();
				}

				if (next_msgs && next_msgs.length > 0) {
					const cData: ChannelData[] = next_msgs
						.map((userResponse: any) => {
							const link = userResponse?.get_link()?.to_string();
							const message = userResponse.get_message();
<<<<<<< HEAD
							const maskedPayload = message && this.fromBytes(message.get_masked_payload());
=======
							const maskedPayload = message && fromBytes(message.get_masked_payload());
>>>>>>> ea161427

							try {
								const channelData: ChannelData = {
									link,
									channelLog: JSON.parse(maskedPayload)
								};
								return channelData;
							} catch (e) {
								this.logger.error('could not parse maskedPayload');
								// return;
							}
						})
						.filter((c: ChannelData | undefined) => c);
					channelData = [...channelData, ...cData];
				}
			}

			return {
				channelData,
				subscription,
				latestLink
			};
		} catch (error) {
			this.logger.error(`Error from streams sdk: ${error}`);
			throw new Error('could not get logs from the channel');
		}
	};

	requestSubscription = async (
		announcementLink: string,
		seed?: string
	): Promise<{ seed: string; subscriptionLink: string; subscriber: Subscriber; publicKey: string }> => {
		try {
			const annAddress = streams.Address.from_string(announcementLink);

			if (!seed) {
				seed = this.makeSeed(81);
			}
			const client = this.getClient(this.config.node);
			const subscriber = streams.Subscriber.from_client(client, seed);

			let ann_link_copy = annAddress.copy();
			await subscriber.clone().receive_announcement(ann_link_copy);

			ann_link_copy = annAddress.copy();
			const response = await subscriber.clone().send_subscribe(ann_link_copy);
			const sub_link = response.get_link();
			return { seed, subscriptionLink: sub_link.to_string(), subscriber: subscriber.clone(), publicKey: subscriber.clone().get_public_key() };
		} catch (error) {
			this.logger.error(`Error from streams sdk: ${error}`);
			throw new Error('could not request the subscription to the channel');
		}
	};

	authorizeSubscription = async (
		channelAddress: string,
		subscriptionLink: string,
		_publicKey: string,
		author: Author
	): Promise<{ keyloadLink: string; sequenceLink: string; author: Author }> => {
		try {
			const announcementAddress = streams.Address.from_string(channelAddress);
			const subscriptionAddress = streams.Address.from_string(subscriptionLink);
			await author.clone().receive_subscribe(subscriptionAddress);

			// TODO#https://github.com/iotaledger/streams/issues/105 this will be used for multi branching
			// const keys = streams.PublicKeys.new();
			// keys.add(publicKey);
			// const ids = streams.PskIds.new();
			// const res = await author.clone().send_keyload(announcementAddress, ids, keys);

			const res = await author.clone().send_keyload_for_everyone(announcementAddress);
			const keyloadLink = res?.get_link()?.to_string();
			const sequenceLink = res?.get_seq_link()?.to_string();

			if (!keyloadLink) {
				throw new Error('could not send the keyload');
			}

			return { keyloadLink, sequenceLink, author };
		} catch (error) {
			this.logger.error(`Error from streams sdk: ${error}`);
			throw new Error('could not authorize the subscription to the channel');
		}
	};

	makeSeed(size: number) {
		const alphabet = 'abcdefghijklmnopqrstuvwxyz';
		let seed = '';
		for (let i = 9; i < size; i++) {
			seed += alphabet[Math.floor(Math.random() * alphabet.length)];
		}
		return seed;
	}

<<<<<<< HEAD
	toBytes(str: string): Uint8Array {
		const bytes = new Uint8Array(str.length);
		for (let i = 0; i < str.length; ++i) {
			bytes[i] = str.charCodeAt(i);
		}
		return bytes;
	}

	fromBytes(bytes: any): string {
		let str = '';
		for (let i = 0; i < bytes.length; ++i) {
			str += String.fromCharCode(bytes[i]);
		}
		return str;
	}

=======
>>>>>>> ea161427
	private getClient(node: string): streams.Client {
		const options = new streams.SendOptions(9, true, 1);
		return new streams.Client(node, options.clone());
	}
}<|MERGE_RESOLUTION|>--- conflicted
+++ resolved
@@ -3,10 +3,7 @@
 import * as fetch from 'node-fetch';
 import { ILogger } from '../utils/logger';
 import { StreamsConfig } from '../models/config';
-<<<<<<< HEAD
-=======
 import { fromBytes, toBytes } from '../utils/text';
->>>>>>> ea161427
 
 streams.set_panic_hook();
 
@@ -23,10 +20,10 @@
 			const password = this.config.statePassword;
 			const client = this.getClient(this.config.node);
 			if (isAuthor) {
-				return streams.Author.import(client, this.toBytes(state), password);
-			}
-
-			return streams.Subscriber.import(client, this.toBytes(state), password);
+				return streams.Author.import(client, toBytes(state), password);
+			}
+
+			return streams.Subscriber.import(client, toBytes(state), password);
 		} catch (error) {
 			this.logger.error(`Error from streams sdk: ${error}`);
 			throw new Error('could not import the subscription object');
@@ -35,7 +32,7 @@
 
 	exportSubscription = (subscription: Author | Subscriber, password: string): string => {
 		try {
-			return this.fromBytes(subscription.clone().export(password));
+			return fromBytes(subscription.clone().export(password));
 		} catch (error) {
 			this.logger.error(`Error from streams sdk: ${error}`);
 			throw new Error('could not export the subscription object');
@@ -76,17 +73,10 @@
 				link = prevLogs.latestLink;
 			}
 			const latestAddress = Address.from_string(link);
-<<<<<<< HEAD
-			const mPayload = this.toBytes(JSON.stringify(channelLog));
-
-			await subscription.clone().sync_state();
-			const response = await subscription.clone().send_tagged_packet(latestAddress, this.toBytes(''), mPayload);
-=======
 			const mPayload = toBytes(JSON.stringify(channelLog));
 
 			await subscription.clone().sync_state();
 			const response = await subscription.clone().send_tagged_packet(latestAddress, toBytes(''), mPayload);
->>>>>>> ea161427
 			const tag_link = response?.get_link();
 			if (!tag_link) {
 				throw new Error('could not send tagged packet');
@@ -128,11 +118,7 @@
 						.map((userResponse: any) => {
 							const link = userResponse?.get_link()?.to_string();
 							const message = userResponse.get_message();
-<<<<<<< HEAD
-							const maskedPayload = message && this.fromBytes(message.get_masked_payload());
-=======
 							const maskedPayload = message && fromBytes(message.get_masked_payload());
->>>>>>> ea161427
 
 							try {
 								const channelData: ChannelData = {
@@ -142,7 +128,7 @@
 								return channelData;
 							} catch (e) {
 								this.logger.error('could not parse maskedPayload');
-								// return;
+								return;
 							}
 						})
 						.filter((c: ChannelData | undefined) => c);
@@ -228,25 +214,6 @@
 		return seed;
 	}
 
-<<<<<<< HEAD
-	toBytes(str: string): Uint8Array {
-		const bytes = new Uint8Array(str.length);
-		for (let i = 0; i < str.length; ++i) {
-			bytes[i] = str.charCodeAt(i);
-		}
-		return bytes;
-	}
-
-	fromBytes(bytes: any): string {
-		let str = '';
-		for (let i = 0; i < bytes.length; ++i) {
-			str += String.fromCharCode(bytes[i]);
-		}
-		return str;
-	}
-
-=======
->>>>>>> ea161427
 	private getClient(node: string): streams.Client {
 		const options = new streams.SendOptions(9, true, 1);
 		return new streams.Client(node, options.clone());
