--- conflicted
+++ resolved
@@ -85,7 +85,6 @@
 
 	getLogs = async (
 		subscription: Author | Subscriber
-<<<<<<< HEAD
 	): Promise<{ channelData: ChannelData[]; subscription: Author | Subscriber; latestLink: string }> => {
 		let foundNewMessage = true;
 		let channelData: ChannelData[] = [];
@@ -94,14 +93,12 @@
 		while (foundNewMessage) {
 			let next_msgs: any = [];
 
-			console.log('fetching next messages');
 			next_msgs = await subscription.clone().fetch_next_msgs();
 
 			if (next_msgs.length === 0) {
 				foundNewMessage = false;
 			} else {
 				latestLink = next_msgs[next_msgs.length - 1]?.get_link()?.to_string();
-				console.log('Found a message...', next_msgs[next_msgs.length - 1].get_message());
 			}
 
 			if (next_msgs && next_msgs.length > 0) {
@@ -126,44 +123,6 @@
 			subscription,
 			latestLink
 		};
-=======
-	): Promise<{ publicData: string[]; maskedData: string[]; subscription: Author | Subscriber; latestLink: string }> => {
-		try {
-			let exists = true;
-			let publicData: string[] = [];
-			let maskedData: string[] = [];
-			let latestLink = '';
-
-			while (exists) {
-				let next_msgs: any = [];
-
-				next_msgs = await subscription.clone().fetch_next_msgs();
-
-				if (next_msgs.length === 0) {
-					exists = false;
-				} else {
-					latestLink = next_msgs[next_msgs.length - 1]?.get_link()?.to_string();
-				}
-
-				for (let i = 0; i < next_msgs.length; i++) {
-					const pubPayload = next_msgs[i].get_message().get_public_payload();
-					const maskedPayload = next_msgs[i].get_message().get_masked_payload();
-					publicData = [...publicData, fromBytes(pubPayload)];
-					maskedData = [...maskedData, fromBytes(maskedPayload)];
-				}
-			}
-
-			return {
-				publicData,
-				maskedData,
-				subscription,
-				latestLink
-			};
-		} catch (error) {
-			console.log('Error from streams sdk:', error);
-			throw new Error('could not get logs from the channel');
-		}
->>>>>>> e4902e64
 	};
 
 	requestSubscription = async (
