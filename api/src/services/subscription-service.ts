import { StreamsService } from './streams-service';
import * as ChannelDataDb from '../database/channel-data';
import * as subscriptionDb from '../database/subscription';
import { Subscription } from '../models/types/subscription';
import { AccessRights, SubscriptionType } from '../models/schemas/subscription';
import { ChannelInfoService } from './channel-info-service';
import { SubscriptionPool } from '../pools/subscription-pools';
import { Author } from '../streams-lib/wasm-node/iota_streams_wasm';
import { StreamsConfig } from '../models/config';
import { AuthorizeSubscriptionBodyResponse, RequestSubscriptionBodyResponse } from '../models/types/request-response-bodies';
import { isEmpty } from 'lodash';

export class SubscriptionService {
	private password: string;

	constructor(
		private readonly streamsService: StreamsService,
		private readonly channelInfoService: ChannelInfoService,
		private readonly subscriptionPool: SubscriptionPool,
		config: StreamsConfig
	) {
		this.password = config.statePassword;
	}

	async getSubscriptions(channelAddress: string, isAuthorized?: boolean) {
		return subscriptionDb.getSubscriptionsByAuthorization(channelAddress, isAuthorized);
	}

	async getSubscription(channelAddress: string, identityId: string) {
		return subscriptionDb.getSubscription(channelAddress, identityId);
	}

	async getSubscriptionByLink(subscriptionLink: string) {
		return subscriptionDb.getSubscriptionByLink(subscriptionLink);
	}

	async addSubscription(subscription: Subscription) {
		return subscriptionDb.addSubscription(subscription);
	}

	async updateSubscriptionState(channelAddress: string, identityId: string, state: string) {
		return subscriptionDb.updateSubscriptionState(channelAddress, identityId, state);
	}

	async setSubscriptionAuthorized(channelAddress: string, subscriptionLink: string, keyloadLink: string) {
		const errMsg = 'could not authorize the subscription!';
		const isAuthorized = true;
		const res = await subscriptionDb.setSubscriptionAuthorization(channelAddress, subscriptionLink, isAuthorized, keyloadLink);
		if (!res?.result?.n) {
			throw Error(errMsg);
		}
		return res;
	}

<<<<<<< HEAD
	async requestSubscription(
		subscriberId: string,
		channelAddress: string,
		accessRights?: AccessRights,
		seed?: string,
		presharedKey?: string
	): Promise<RequestSubscriptionBodyResponse> {
=======
	async requestSubscription(params: {
		subscriberId: string;
		channelAddress: string;
		accessRights?: AccessRights;
		seed?: string;
		presharedKey?: string;
	}): Promise<RequestSubscriptionBodyResponse> {
		const { channelAddress, presharedKey, seed, subscriberId, accessRights } = params;
>>>>>>> 88cfb3fc
		const res = await this.streamsService.requestSubscription(channelAddress, seed, presharedKey);

		const subscription: Subscription = {
			type: SubscriptionType.Subscriber,
			identityId: subscriberId,
			channelAddress: channelAddress,
			seed: res.seed,
			subscriptionLink: res.subscriptionLink,
			accessRights: !isEmpty(presharedKey) ? AccessRights.Audit : accessRights, // always use audit for presharedKey
			isAuthorized: !isEmpty(presharedKey), // if there is a presharedKey the subscription is already authorized
			state: this.streamsService.exportSubscription(res.subscriber, this.password),
			publicKey: res.publicKey,
			presharedKey: presharedKey,
			keyloadLink: !isEmpty(presharedKey) ? channelAddress : undefined
		};

		await this.subscriptionPool.add(channelAddress, res.subscriber, subscriberId, false);
		await this.addSubscription(subscription);
		await this.channelInfoService.addChannelSubscriberId(channelAddress, subscriberId);
		await this.channelInfoService.updateLatestChannelLink(channelAddress, res.subscriptionLink);

		return { seed: res.seed, subscriptionLink: res.subscriptionLink };
	}

	async authorizeSubscription(
		channelAddress: string,
		subscriptionLink: string,
		publicKey: string,
		authorSub: Subscription
	): Promise<AuthorizeSubscriptionBodyResponse> {
		const presharedKey = authorSub.presharedKey;
		const streamsAuthor = (await this.subscriptionPool.get(channelAddress, authorSub.identityId, true)) as Author;
		if (!streamsAuthor) {
			throw new Error(`no author found with channelAddress: ${channelAddress} and identityId: ${authorSub?.identityId}`);
		}
		const subscriptions = await subscriptionDb.getSubscriptions(channelAddress);
		const existingSubscriptions = subscriptions.filter((s) => s.type === SubscriptionType.Subscriber && s.isAuthorized === true && s.publicKey);
		const existingSubscriptionKeys = existingSubscriptions.map((s) => s.publicKey);

		// fetch prev logs before syncing state
		await this.fetchLogs(channelAddress, streamsAuthor, authorSub.identityId);

		// authorize new subscription and add existing public keys to the branch
		await this.streamsService.receiveSubscribe(subscriptionLink, streamsAuthor);
<<<<<<< HEAD
		const keyloadLink = await this.authSub(
			channelAddress,
			[publicKey, ...existingSubscriptionKeys],
			streamsAuthor,
			authorSub.identityId,
			subscriptionLink,
			presharedKey
		);
=======
		const keyloadLink = await this.authSub({
			channelAddress,
			publicKeys: [publicKey, ...existingSubscriptionKeys],
			streamsAuthor,
			authorId: authorSub.identityId,
			subscriptionLink,
			presharedKey
		});
>>>>>>> 88cfb3fc

		// create new branches including the newly added subscription public key
		await Promise.all(
			existingSubscriptions.map(async (sub) => {
<<<<<<< HEAD
				return await this.authSub(
					channelAddress,
					[...existingSubscriptionKeys, publicKey],
					streamsAuthor,
					authorSub.identityId,
					sub.subscriptionLink,
					presharedKey
				);
=======
				return await this.authSub({
					channelAddress,
					publicKeys: [...existingSubscriptionKeys, publicKey],
					streamsAuthor,
					authorId: authorSub.identityId,
					subscriptionLink: sub.subscriptionLink,
					presharedKey
				});
>>>>>>> 88cfb3fc
			})
		);

		return { keyloadLink };
	}

<<<<<<< HEAD
	private async authSub(
		channelAddress: string,
		publicKeys: string[],
		streamsAuthor: Author,
		authorId: string,
		subscriptionLink: string,
		presharedKey?: string
	): Promise<string> {
=======
	private async authSub(params: {
		channelAddress: string;
		publicKeys: string[];
		streamsAuthor: Author;
		authorId: string;
		subscriptionLink: string;
		presharedKey?: string;
	}): Promise<string> {
		const { presharedKey, channelAddress, authorId, publicKeys, streamsAuthor, subscriptionLink } = params;
>>>>>>> 88cfb3fc
		await streamsAuthor.clone().sync_state();
		const authSub = await this.streamsService.authorizeSubscription(channelAddress, publicKeys, <Author>streamsAuthor, presharedKey);
		if (!authSub?.keyloadLink) {
			throw new Error('no keyload link found when authorizing the subscription');
		}

		await this.setSubscriptionAuthorized(channelAddress, subscriptionLink, authSub.keyloadLink);
		await this.channelInfoService.updateLatestChannelLink(channelAddress, authSub.keyloadLink);
		await this.updateSubscriptionState(channelAddress, authorId, this.streamsService.exportSubscription(authSub.author, this.password));
		return authSub.keyloadLink;
	}

	private async fetchLogs(channelAddress: string, author: Author, authorId: string): Promise<void> {
		const logs = await this.streamsService.getLogs(author);
		if (!logs?.channelData || logs?.channelData.length === 0) {
			return;
		}
		await this.updateSubscriptionState(channelAddress, authorId, this.streamsService.exportSubscription(author, this.password));
		await ChannelDataDb.addChannelData(channelAddress, authorId, logs.channelData);
	}
}<|MERGE_RESOLUTION|>--- conflicted
+++ resolved
@@ -52,15 +52,6 @@
 		return res;
 	}
 
-<<<<<<< HEAD
-	async requestSubscription(
-		subscriberId: string,
-		channelAddress: string,
-		accessRights?: AccessRights,
-		seed?: string,
-		presharedKey?: string
-	): Promise<RequestSubscriptionBodyResponse> {
-=======
 	async requestSubscription(params: {
 		subscriberId: string;
 		channelAddress: string;
@@ -69,7 +60,6 @@
 		presharedKey?: string;
 	}): Promise<RequestSubscriptionBodyResponse> {
 		const { channelAddress, presharedKey, seed, subscriberId, accessRights } = params;
->>>>>>> 88cfb3fc
 		const res = await this.streamsService.requestSubscription(channelAddress, seed, presharedKey);
 
 		const subscription: Subscription = {
@@ -114,16 +104,6 @@
 
 		// authorize new subscription and add existing public keys to the branch
 		await this.streamsService.receiveSubscribe(subscriptionLink, streamsAuthor);
-<<<<<<< HEAD
-		const keyloadLink = await this.authSub(
-			channelAddress,
-			[publicKey, ...existingSubscriptionKeys],
-			streamsAuthor,
-			authorSub.identityId,
-			subscriptionLink,
-			presharedKey
-		);
-=======
 		const keyloadLink = await this.authSub({
 			channelAddress,
 			publicKeys: [publicKey, ...existingSubscriptionKeys],
@@ -132,21 +112,10 @@
 			subscriptionLink,
 			presharedKey
 		});
->>>>>>> 88cfb3fc
 
 		// create new branches including the newly added subscription public key
 		await Promise.all(
 			existingSubscriptions.map(async (sub) => {
-<<<<<<< HEAD
-				return await this.authSub(
-					channelAddress,
-					[...existingSubscriptionKeys, publicKey],
-					streamsAuthor,
-					authorSub.identityId,
-					sub.subscriptionLink,
-					presharedKey
-				);
-=======
 				return await this.authSub({
 					channelAddress,
 					publicKeys: [...existingSubscriptionKeys, publicKey],
@@ -155,23 +124,12 @@
 					subscriptionLink: sub.subscriptionLink,
 					presharedKey
 				});
->>>>>>> 88cfb3fc
 			})
 		);
 
 		return { keyloadLink };
 	}
 
-<<<<<<< HEAD
-	private async authSub(
-		channelAddress: string,
-		publicKeys: string[],
-		streamsAuthor: Author,
-		authorId: string,
-		subscriptionLink: string,
-		presharedKey?: string
-	): Promise<string> {
-=======
 	private async authSub(params: {
 		channelAddress: string;
 		publicKeys: string[];
@@ -181,7 +139,6 @@
 		presharedKey?: string;
 	}): Promise<string> {
 		const { presharedKey, channelAddress, authorId, publicKeys, streamsAuthor, subscriptionLink } = params;
->>>>>>> 88cfb3fc
 		await streamsAuthor.clone().sync_state();
 		const authSub = await this.streamsService.authorizeSubscription(channelAddress, publicKeys, <Author>streamsAuthor, presharedKey);
 		if (!authSub?.keyloadLink) {
