import { ChannelInfo, ChannelInfoSearch } from '../models/data/channel-info';
import * as ChannelInfoDb from '../database/channel-info';
import { DeleteWriteOpResultObject, InsertOneWriteOpResult, UpdateWriteOpResult, WithId } from 'mongodb';
import { UserService } from './user-service';

<<<<<<< HEAD
export class ChannelInfoService {
  private readonly userService: UserService;
  constructor(userService: UserService) {
    this.userService = userService;
=======
export const getChannelInfo = async (channelAddress: string): Promise<ChannelInfo> => {
  return ChannelInfoDb.getChannelInfo(channelAddress);
};

export const searchChannelInfo = async (channelInfoSearch: ChannelInfoSearch): Promise<ChannelInfo[]> => {
  if (channelInfoSearch.author && !channelInfoSearch.authorId) {
    const authorId = (await getUser(channelInfoSearch.author))?.userId;
    if (!authorId) {
      throw new Error(`No user id found for: ${channelInfoSearch.author}`);
    }
    const c = {
      ...channelInfoSearch,
      authorId
    };
    return ChannelInfoDb.searchChannelInfo(c);
>>>>>>> 1368013e
  }

  getChannelInfo = async (channelAddress: string): Promise<ChannelInfo> => {
    return ChannelInfoDb.getChannelInfo(channelAddress);
  };

  searchChannelInfo = async (channelInfoSearch: ChannelInfoSearch): Promise<ChannelInfo[]> => {
    if (channelInfoSearch.author && !channelInfoSearch.authorId) {
      const authorId = await (await this.userService.getUser(channelInfoSearch.author))?.userId;
      const c = {
        ...channelInfoSearch,
        authorId
      };
      return ChannelInfoDb.searchChannelInfo(c);
    }
    return ChannelInfoDb.searchChannelInfo(channelInfoSearch);
  };

  addChannelInfo = async (channelInfo: ChannelInfo): Promise<InsertOneWriteOpResult<WithId<unknown>>> => {
    return ChannelInfoDb.addChannelInfo(channelInfo);
  };

  updateChannelInfo = async (channelInfo: ChannelInfo): Promise<UpdateWriteOpResult> => {
    return ChannelInfoDb.updateChannelInfo(channelInfo);
  };

  deleteChannelInfo = async (channelAddress: string): Promise<DeleteWriteOpResultObject> => {
    return ChannelInfoDb.deleteChannelInfo(channelAddress);
  };
}<|MERGE_RESOLUTION|>--- conflicted
+++ resolved
@@ -3,28 +3,10 @@
 import { DeleteWriteOpResultObject, InsertOneWriteOpResult, UpdateWriteOpResult, WithId } from 'mongodb';
 import { UserService } from './user-service';
 
-<<<<<<< HEAD
 export class ChannelInfoService {
   private readonly userService: UserService;
   constructor(userService: UserService) {
     this.userService = userService;
-=======
-export const getChannelInfo = async (channelAddress: string): Promise<ChannelInfo> => {
-  return ChannelInfoDb.getChannelInfo(channelAddress);
-};
-
-export const searchChannelInfo = async (channelInfoSearch: ChannelInfoSearch): Promise<ChannelInfo[]> => {
-  if (channelInfoSearch.author && !channelInfoSearch.authorId) {
-    const authorId = (await getUser(channelInfoSearch.author))?.userId;
-    if (!authorId) {
-      throw new Error(`No user id found for: ${channelInfoSearch.author}`);
-    }
-    const c = {
-      ...channelInfoSearch,
-      authorId
-    };
-    return ChannelInfoDb.searchChannelInfo(c);
->>>>>>> 1368013e
   }
 
   getChannelInfo = async (channelAddress: string): Promise<ChannelInfo> => {
@@ -34,6 +16,9 @@
   searchChannelInfo = async (channelInfoSearch: ChannelInfoSearch): Promise<ChannelInfo[]> => {
     if (channelInfoSearch.author && !channelInfoSearch.authorId) {
       const authorId = await (await this.userService.getUser(channelInfoSearch.author))?.userId;
+      if (!authorId) {
+        throw new Error(`No user id found for: ${channelInfoSearch.author}`);
+      }
       const c = {
         ...channelInfoSearch,
         authorId
