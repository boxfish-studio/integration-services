--- conflicted
+++ resolved
@@ -1,15 +1,4 @@
 import { KEY_COLLECTION_INDEX, KEY_COLLECTION_SIZE } from '../config/identity';
-<<<<<<< HEAD
-=======
-import { getIdentity, saveIdentity, updateIdentityDoc } from '../database/identities';
-import { getKeyCollection, saveKeyCollection } from '../database/key-collection';
-import {
-	addKeyCollectionIdentity,
-	getLinkedKeyCollectionIdentity,
-	getLinkedIdentitesSize,
-	revokeKeyCollectionIdentity
-} from '../database/key-collection-links';
->>>>>>> 97b5443e
 import { KeyCollectionJson, KeyCollectionPersistence } from '../models/data/key-collection';
 import { CreateIdentityBody, DocumentJsonUpdate, IdentityJson, IdentityJsonUpdate, UserCredential } from '../models/data/identity';
 import { User, VerificationUpdatePersistence } from '../models/data/user';
@@ -25,226 +14,6 @@
 import jwt from 'jsonwebtoken';
 
 export class AuthenticationService {
-<<<<<<< HEAD
-  private noIssuerFoundErrMessage = (issuerId: string) => `No identiity found for issuerId: ${issuerId}`;
-  private readonly identityService: IdentityService;
-  private readonly userService: UserService;
-  private readonly serverSecret: string;
-  constructor(identityService: IdentityService, userService: UserService, serverSecret: string) {
-    this.identityService = identityService;
-    this.userService = userService;
-    this.serverSecret = serverSecret;
-  }
-
-  saveKeyCollection(keyCollection: KeyCollectionPersistence) {
-    return KeyCollectionDb.saveKeyCollection(keyCollection);
-  }
-
-  getKeyCollection(index: number) {
-    return KeyCollectionDb.getKeyCollection(index);
-  }
-
-  generateKeyCollection = async (issuerId: string): Promise<KeyCollectionPersistence> => {
-    const index = KEY_COLLECTION_INDEX;
-    const count = KEY_COLLECTION_SIZE;
-    const issuerIdentity: IdentityJsonUpdate = await IdentitiesDb.getIdentity(issuerId);
-    if (!issuerIdentity) {
-      throw new Error(this.noIssuerFoundErrMessage(issuerId));
-    }
-    const { keyCollectionJson, docUpdate } = await this.identityService.generateKeyCollection(issuerIdentity, count);
-    await this.updateDatabaseIdentityDoc(docUpdate);
-    return {
-      ...keyCollectionJson,
-      count,
-      index
-    };
-  };
-
-  createIdentity = async (createIdentityBody: CreateIdentityBody): Promise<IdentityJsonUpdate> => {
-    const identity = await this.identityService.createIdentity();
-    const user: User = {
-      ...createIdentityBody,
-      userId: identity.doc.id.toString(),
-      publicKey: identity.key.public
-    };
-
-    await this.userService.addUser(user);
-
-    if (createIdentityBody.storeIdentity) {
-      await IdentitiesDb.saveIdentity(identity);
-    }
-
-    return {
-      ...identity
-    };
-  };
-
-  verifyUser = async (userCredential: UserCredential, issuerId: string) => {
-    const user = await this.userService.getUser(userCredential.id);
-    if (!user) {
-      throw new Error("User does not exist, so he can't be verified!");
-    }
-
-    const credential: Credential<UserCredential> = {
-      type: 'UserCredential',
-      id: userCredential.id,
-      subject: {
-        ...userCredential
-      }
-    };
-
-    const keyCollection = await this.getKeyCollection(KEY_COLLECTION_INDEX);
-    const index = await KeyCollectionLinksDb.getLinkedIdentitesSize(KEY_COLLECTION_INDEX);
-    const keyCollectionJson: KeyCollectionJson = {
-      type: keyCollection.type,
-      keys: keyCollection.keys
-    };
-
-    const issuerIdentity: IdentityJsonUpdate = await IdentitiesDb.getIdentity(issuerId);
-    if (!issuerIdentity) {
-      throw new Error(this.noIssuerFoundErrMessage(issuerId));
-    }
-    const vc = await this.identityService.createVerifiableCredential<UserCredential>(issuerIdentity, credential, keyCollectionJson, index);
-
-    await KeyCollectionLinksDb.addKeyCollectionIdentity({
-      index,
-      isRevoked: false,
-      linkedIdentity: userCredential.id,
-      keyCollectionIndex: KEY_COLLECTION_INDEX
-    });
-
-    await this.setUserVerified(credential.id, issuerIdentity.doc.id);
-    return vc;
-  };
-
-  checkVerifiableCredential = async (vc: any, issuerId: string) => {
-    const issuerIdentity: IdentityJson = await IdentitiesDb.getIdentity(issuerId);
-    if (!issuerIdentity) {
-      throw new Error(this.noIssuerFoundErrMessage(issuerId));
-    }
-    const isVerifiedCredential = await this.identityService.checkVerifiableCredential(issuerIdentity, vc);
-    const trustedRoots = await this.getTrustedRootIdentities();
-
-    const isTrustedIssuer = trustedRoots && trustedRoots.some((identity) => identity.userId === vc.issuer);
-    const isVerified = isVerifiedCredential && isTrustedIssuer;
-    try {
-      const user = await this.userService.getUser(vc.id);
-      const vup: VerificationUpdatePersistence = {
-        userId: user.userId,
-        verified: isVerified,
-        lastTimeChecked: new Date(),
-        verificationDate: getDateFromString(user?.verification?.verificationDate),
-        verificationIssuerId: user?.verification?.verificationIssuerId
-      };
-
-      await this.userService.updateUserVerification(vup);
-    } catch (err) {
-      console.error(err);
-    }
-    return { isVerified };
-  };
-
-  revokeVerifiableCredential = async (did: string, issuerId: string) => {
-    const kci = await KeyCollectionLinksDb.getLinkedKeyCollectionIdentity(did);
-    if (!kci) {
-      throw new Error('no identity found to revoke the verification! maybe the identity is already revoked.');
-    }
-    const issuerIdentity: IdentityJsonUpdate = await IdentitiesDb.getIdentity(issuerId);
-
-    if (!issuerIdentity) {
-      throw new Error(this.noIssuerFoundErrMessage(issuerId));
-    }
-
-    const res = await this.identityService.revokeVerifiableCredential(issuerIdentity, kci.index);
-    await this.updateDatabaseIdentityDoc(res.docUpdate);
-
-    if (res.revoked === true) {
-      console.log('successfully revoked!');
-    } else {
-      console.log(`could not revoke identity for ${did} on the ledger, maybe it is already revoked!`);
-      return;
-    }
-
-    await KeyCollectionLinksDb.revokeKeyCollectionIdentity(kci);
-
-    const vup: VerificationUpdatePersistence = {
-      userId: did,
-      verified: false,
-      lastTimeChecked: new Date(),
-      verificationDate: undefined,
-      verificationIssuerId: undefined
-    };
-    await this.userService.updateUserVerification(vup);
-
-    return res;
-  };
-
-  private updateDatabaseIdentityDoc = async (docUpdate: DocumentJsonUpdate) => {
-    await IdentitiesDb.updateIdentityDoc(docUpdate);
-  };
-
-  getLatestDocument = async (did: string) => {
-    return await this.identityService.getLatestIdentity(did);
-  };
-
-  getTrustedRootIdentities = async () => {
-    const trustedRoots = await TrustedRootsDb.getTrustedRootIds();
-
-    if (!trustedRoots || trustedRoots.length === 0) {
-      throw new Error('no trusted roots found!');
-    }
-
-    const trustedRootIds = trustedRoots.map((root) => root.userId);
-    return await this.userService.getUsersByIds(trustedRootIds);
-  };
-
-  getChallenge = async (userId: string) => {
-    const user = await this.userService.getUser(userId);
-    if (!user) {
-      throw new Error(`no user with id: ${userId} found!`);
-    }
-
-    const challenge = createChallenge();
-    await AuthDb.upsertChallenge({ userId: user.userId, challenge });
-    return challenge;
-  };
-
-  authenticate = async (signedChallenge: string, userId: string) => {
-    const user = await this.userService.getUser(userId);
-    if (!user) {
-      throw new Error(`no user with id: ${userId} found!`);
-    }
-    const { challenge } = await AuthDb.getChallenge(userId);
-    const publicKey = getHexEncodedKey(user.publicKey);
-
-    const verified = await verifiyChallenge(publicKey, challenge, signedChallenge);
-    if (!verified) {
-      throw new Error('signed challenge is not valid!');
-    }
-
-    if (!this.serverSecret) {
-      throw new Error('no server secret set!');
-    }
-
-    const signedJwt = jwt.sign({ user }, this.serverSecret, { expiresIn: '2 days' });
-    return signedJwt;
-  };
-
-  private setUserVerified = async (userId: string, issuerId: string) => {
-    if (!issuerId) {
-      throw new Error('No valid issuer id!');
-    }
-    const date = new Date();
-    const vup: VerificationUpdatePersistence = {
-      userId,
-      verified: true,
-      lastTimeChecked: date,
-      verificationDate: date,
-      verificationIssuerId: issuerId
-    };
-    await this.userService.updateUserVerification(vup);
-  };
-=======
 	private noIssuerFoundErrMessage = (issuerId: string) => `No identiity found for issuerId: ${issuerId}`;
 	private readonly identityService: IdentityService;
 	private readonly userService: UserService;
@@ -256,17 +25,17 @@
 	}
 
 	saveKeyCollection(keyCollection: KeyCollectionPersistence) {
-		return saveKeyCollection(keyCollection);
+		return KeyCollectionDb.saveKeyCollection(keyCollection);
 	}
 
 	getKeyCollection(index: number) {
-		return getKeyCollection(index);
+		return KeyCollectionDb.getKeyCollection(index);
 	}
 
 	generateKeyCollection = async (issuerId: string): Promise<KeyCollectionPersistence> => {
 		const index = KEY_COLLECTION_INDEX;
 		const count = KEY_COLLECTION_SIZE;
-		const issuerIdentity: IdentityJsonUpdate = await getIdentity(issuerId);
+		const issuerIdentity: IdentityJsonUpdate = await IdentitiesDb.getIdentity(issuerId);
 		if (!issuerIdentity) {
 			throw new Error(this.noIssuerFoundErrMessage(issuerId));
 		}
@@ -290,7 +59,7 @@
 		await this.userService.addUser(user);
 
 		if (createIdentityBody.storeIdentity) {
-			await saveIdentity(identity);
+			await IdentitiesDb.saveIdentity(identity);
 		}
 
 		return {
@@ -298,7 +67,7 @@
 		};
 	};
 
-	createVerifiableCredential = async (userCredential: UserCredential, issuerId: string) => {
+	verifyUser = async (userCredential: UserCredential, issuerId: string) => {
 		const user = await this.userService.getUser(userCredential.id);
 		if (!user) {
 			throw new Error("User does not exist, so he can't be verified!");
@@ -313,19 +82,19 @@
 		};
 
 		const keyCollection = await this.getKeyCollection(KEY_COLLECTION_INDEX);
-		const index = await getLinkedIdentitesSize(KEY_COLLECTION_INDEX);
+		const index = await KeyCollectionLinksDb.getLinkedIdentitesSize(KEY_COLLECTION_INDEX);
 		const keyCollectionJson: KeyCollectionJson = {
 			type: keyCollection.type,
 			keys: keyCollection.keys
 		};
 
-		const issuerIdentity: IdentityJsonUpdate = await getIdentity(issuerId);
+		const issuerIdentity: IdentityJsonUpdate = await IdentitiesDb.getIdentity(issuerId);
 		if (!issuerIdentity) {
 			throw new Error(this.noIssuerFoundErrMessage(issuerId));
 		}
 		const vc = await this.identityService.createVerifiableCredential<UserCredential>(issuerIdentity, credential, keyCollectionJson, index);
 
-		await addKeyCollectionIdentity({
+		await KeyCollectionLinksDb.addKeyCollectionIdentity({
 			index,
 			isRevoked: false,
 			linkedIdentity: userCredential.id,
@@ -337,11 +106,15 @@
 	};
 
 	checkVerifiableCredential = async (vc: any, issuerId: string) => {
-		const issuerIdentity: IdentityJson = await getIdentity(issuerId);
-		if (!issuerIdentity) {
-			throw new Error(this.noIssuerFoundErrMessage(issuerId));
-		}
-		const isVerified = await this.identityService.checkVerifiableCredential(issuerIdentity, vc);
+		const issuerIdentity: IdentityJson = await IdentitiesDb.getIdentity(issuerId);
+		if (!issuerIdentity) {
+			throw new Error(this.noIssuerFoundErrMessage(issuerId));
+		}
+		const isVerifiedCredential = await this.identityService.checkVerifiableCredential(issuerIdentity, vc);
+		const trustedRoots = await this.getTrustedRootIdentities();
+
+		const isTrustedIssuer = trustedRoots && trustedRoots.some((identity) => identity.userId === vc.issuer);
+		const isVerified = isVerifiedCredential && isTrustedIssuer;
 		try {
 			const user = await this.userService.getUser(vc.id);
 			const vup: VerificationUpdatePersistence = {
@@ -360,11 +133,11 @@
 	};
 
 	revokeVerifiableCredential = async (did: string, issuerId: string) => {
-		const kci = await getLinkedKeyCollectionIdentity(did);
+		const kci = await KeyCollectionLinksDb.getLinkedKeyCollectionIdentity(did);
 		if (!kci) {
 			throw new Error('no identity found to revoke the verification! maybe the identity is already revoked.');
 		}
-		const issuerIdentity: IdentityJsonUpdate = await getIdentity(issuerId);
+		const issuerIdentity: IdentityJsonUpdate = await IdentitiesDb.getIdentity(issuerId);
 
 		if (!issuerIdentity) {
 			throw new Error(this.noIssuerFoundErrMessage(issuerId));
@@ -380,7 +153,7 @@
 			return;
 		}
 
-		await revokeKeyCollectionIdentity(kci);
+		await KeyCollectionLinksDb.revokeKeyCollectionIdentity(kci);
 
 		const vup: VerificationUpdatePersistence = {
 			userId: did,
@@ -395,11 +168,22 @@
 	};
 
 	private updateDatabaseIdentityDoc = async (docUpdate: DocumentJsonUpdate) => {
-		await updateIdentityDoc(docUpdate);
+		await IdentitiesDb.updateIdentityDoc(docUpdate);
 	};
 
 	getLatestDocument = async (did: string) => {
 		return await this.identityService.getLatestIdentity(did);
+	};
+
+	getTrustedRootIdentities = async () => {
+		const trustedRoots = await TrustedRootsDb.getTrustedRootIds();
+
+		if (!trustedRoots || trustedRoots.length === 0) {
+			throw new Error('no trusted roots found!');
+		}
+
+		const trustedRootIds = trustedRoots.map((root) => root.userId);
+		return await this.userService.getUsersByIds(trustedRootIds);
 	};
 
 	getChallenge = async (userId: string) => {
@@ -409,7 +193,7 @@
 		}
 
 		const challenge = createChallenge();
-		await upsertChallenge({ userId: user.userId, challenge });
+		await AuthDb.upsertChallenge({ userId: user.userId, challenge });
 		return challenge;
 	};
 
@@ -418,9 +202,7 @@
 		if (!user) {
 			throw new Error(`no user with id: ${userId} found!`);
 		}
-		const { challenge } = await getChallenge(userId);
-		console.log('user.publicKey', user.publicKey);
-
+		const { challenge } = await AuthDb.getChallenge(userId);
 		const publicKey = getHexEncodedKey(user.publicKey);
 
 		const verified = await verifiyChallenge(publicKey, challenge, signedChallenge);
@@ -450,5 +232,4 @@
 		};
 		await this.userService.updateUserVerification(vup);
 	};
->>>>>>> 97b5443e
 }