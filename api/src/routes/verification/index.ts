import { NextFunction, Request, Response } from 'express';
import { StatusCodes } from 'http-status-codes';
import { VerifiableCredentialJson } from '../../models/types/identity';
import { VerificationService } from '../../services/verification-service';
import { Config } from '../../models/config';
import { RevokeVerificationBody, TrustedRootBody, VerifyIdentityBody } from '../../models/types/request-response-bodies';
import { AuthenticatedRequest, AuthorizationCheck, Subject } from '../../models/types/verification';
import { User, UserRoles } from '../../models/types/user';
import * as KeyCollectionLinksDb from '../../database/verifiable-credentials';
import { AuthorizationService } from '../../services/authorization-service';
import { VerifiableCredentialPersistence } from '../../models/types/key-collection';
import { ILogger } from '../../utils/logger';
<<<<<<< HEAD
import { readRootIdentity } from '../../setup/utilities';
=======
import * as _ from 'lodash';
>>>>>>> a0b3e306

export class VerificationRoutes {
	constructor(
		private readonly verificationService: VerificationService,
		private readonly authorizationService: AuthorizationService,
		private readonly config: Config,
		private readonly logger: ILogger
	) {}

	createVerifiableCredential = async (req: AuthenticatedRequest, res: Response, next: NextFunction): Promise<void> => {
		try {
			const verifyIdentityBody = req.body as VerifyIdentityBody;
			const { initiatorVC, subject } = verifyIdentityBody;
			const requestUser = req.user;

			if (!subject) {
				throw new Error('no valid subject!');
			}

			if (!requestUser.identityId && !initiatorVC?.credentialSubject?.id) {
				throw new Error('no initiator id could be found!');
			}

			const { isAuthorized, error } = await this.isAuthorizedToVerify(subject, initiatorVC, requestUser);
			if (!isAuthorized) {
				throw error;
			}

			const vc: VerifiableCredentialJson = await this.verificationService.verifyIdentity(
				subject,
				readRootIdentity(this.config.serverIdentityId),
				initiatorVC?.credentialSubject?.id || requestUser.identityId
			);

			res.status(StatusCodes.OK).send(vc);
		} catch (error) {
			this.logger.error(error);
			next(new Error('could not create the verifiable credential'));
		}
	};

	checkVerifiableCredential = async (req: Request, res: Response, next: NextFunction): Promise<void> => {
		try {
			const vcBody = req.body as VerifiableCredentialJson;
			const isVerified = await this.verificationService.checkVerifiableCredential(vcBody);
			res.status(StatusCodes.OK).send({ isVerified });
		} catch (error) {
			this.logger.error(error);
			next(new Error('could not check the verifiable credential'));
		}
	};

	revokeVerifiableCredential = async (req: AuthenticatedRequest, res: Response, next: NextFunction): Promise<void> => {
		try {
			const revokeBody = req.body as RevokeVerificationBody;
			const requestUser = req.user;

			const vcp = await KeyCollectionLinksDb.getVerifiableCredential(revokeBody.signatureValue);
			if (!vcp) {
				throw new Error('no vc found to revoke the verification!');
			}
			const { isAuthorized, error } = await this.isAuthorizedToRevoke(vcp, requestUser);
			if (!isAuthorized) {
				throw error;
			}

			await this.verificationService.revokeVerifiableCredential(vcp, readRootIdentity(this.config.serverIdentityId));

			res.sendStatus(StatusCodes.OK);
		} catch (error) {
			this.logger.error(error);
			next(new Error('could not revoke the verifiable credential'));
		}
	};

	getLatestDocument = async (req: Request, res: Response, next: NextFunction): Promise<any> => {
		try {
			const decodeParam = (param: string): string | undefined => (param ? decodeURI(param) : undefined);
			const did = req.params && decodeParam(<string>req.params['identityId']);

			if (!did) {
				return res.status(StatusCodes.BAD_REQUEST).send({ error: 'no identityId provided' });
			}

			const doc = await this.verificationService.getLatestDocument(did);

			res.status(StatusCodes.OK).send(doc);
		} catch (error) {
			this.logger.error(error);
			next(new Error('could not get the latest document'));
		}
	};

	addTrustedRootIdentity = async (req: AuthenticatedRequest, res: Response, next: NextFunction) => {
		try {
			const { trustedRootId } = req.body as TrustedRootBody;
			if (!this.authorizationService.isAuthorizedAdmin(req.user)) {
				return res.status(StatusCodes.UNAUTHORIZED).send({ error: 'not authorized!' });
			}

			await this.verificationService.addTrustedRootId(trustedRootId);
			return res.sendStatus(StatusCodes.OK);
		} catch (error) {
			this.logger.error(error);
			next(new Error('could not add the trusted root'));
		}
	};

	removeTrustedRootIdentity = async (req: AuthenticatedRequest, res: Response, next: NextFunction) => {
		try {
			const trustedRootId = _.get(req, 'params.trustedRootId');

			if (_.isEmpty(trustedRootId)) {
				return res.status(StatusCodes.BAD_REQUEST).send({ error: 'no trustedRootId provided' });
			}

			if (!this.authorizationService.isAuthorizedAdmin(req.user)) {
				return res.status(StatusCodes.UNAUTHORIZED).send({ error: 'not authorized!' });
			}

			await this.verificationService.removeTrustedRootId(trustedRootId);
			return res.sendStatus(StatusCodes.OK);
		} catch (error) {
			this.logger.error(error);
			next(new Error('could not remove the trusted root'));
		}
	};

	getTrustedRootIdentities = async (req: Request, res: Response, next: NextFunction): Promise<void> => {
		try {
			const trustedRoots = await this.verificationService.getTrustedRootIds();
			res.status(StatusCodes.OK).send({ trustedRoots });
		} catch (error) {
			this.logger.error(error);
			next(new Error('could not get the trusted root identities'));
		}
	};

	isAuthorizedToRevoke = async (kci: VerifiableCredentialPersistence, requestUser: User): Promise<AuthorizationCheck> => {
		const isAuthorizedUser = this.authorizationService.isAuthorizedUser(requestUser.identityId, kci.vc.id);
		const isAuthorizedInitiator = this.authorizationService.isAuthorizedUser(requestUser.identityId, kci.initiatorId);
		if (!isAuthorizedUser && !isAuthorizedInitiator) {
			const isAuthorizedAdmin = this.authorizationService.isAuthorizedAdmin(requestUser);
			if (!isAuthorizedAdmin) {
				return { isAuthorized: false, error: new Error('not allowed to revoke credential!') };
			}
		}

		return { isAuthorized: true, error: null };
	};

	isAuthorizedToVerify = async (
		subject: Subject,
		initiatorVC: VerifiableCredentialJson,
		requestUser: User
	): Promise<AuthorizationCheck> => {
		const isAdmin = requestUser.role === UserRoles.Admin;
		if (!isAdmin) {
			if (!initiatorVC || !initiatorVC.credentialSubject) {
				return { isAuthorized: false, error: new Error('no valid verfiable credential!') };
			}

			if (requestUser.identityId !== initiatorVC.credentialSubject.id || requestUser.identityId !== initiatorVC.id) {
				return { isAuthorized: false, error: new Error('user id of request does not concur with the initiatorVC user id!') };
			}

			if (!this.authorizationService.hasAuthorizedUserType(initiatorVC.credentialSubject.type)) {
				return { isAuthorized: false, error: new Error('initiator is not allowed based on its identity type!') };
			}

			if (!this.authorizationService.hasVerificationCredentialType(initiatorVC.type)) {
				return { isAuthorized: false, error: new Error('initiator is not allowed based on its credential type!') };
			}

			const isInitiatorVerified = await this.verificationService.checkVerifiableCredential(initiatorVC);
			if (!isInitiatorVerified) {
				return { isAuthorized: false, error: new Error('initiatorVC is not verified!') };
			}
		}
		return { isAuthorized: true, error: null };
	};
}<|MERGE_RESOLUTION|>--- conflicted
+++ resolved
@@ -10,11 +10,8 @@
 import { AuthorizationService } from '../../services/authorization-service';
 import { VerifiableCredentialPersistence } from '../../models/types/key-collection';
 import { ILogger } from '../../utils/logger';
-<<<<<<< HEAD
 import { readRootIdentity } from '../../setup/utilities';
-=======
 import * as _ from 'lodash';
->>>>>>> a0b3e306
 
 export class VerificationRoutes {
 	constructor(
