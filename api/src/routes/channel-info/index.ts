--- conflicted
+++ resolved
@@ -43,22 +43,14 @@
     try {
       const channelInfo = this.getChannelInfoFromBody(req.body);
 
-<<<<<<< HEAD
       if (channelInfo == null) {
         res.sendStatus(StatusCodes.BAD_REQUEST);
         return;
       }
-=======
-    if (!result?.result?.n) {
-      res.status(StatusCodes.NOT_FOUND);
-      res.send({ error: 'Could not add channel info' });
-      return;
-    }
->>>>>>> 1368013e
 
       const result = await this.channelInfoService.addChannelInfo(channelInfo);
 
-      if (result.result.n === 0) {
+      if (!result?.result?.n) {
         res.status(StatusCodes.NOT_FOUND);
         res.send({ error: 'Could not add channel info' });
         return;
@@ -81,22 +73,15 @@
 
       const result = await this.channelInfoService.updateChannelInfo(channelInfo);
 
-      if (result.result.n === 0) {
+      if (!result?.result?.n) {
         res.status(StatusCodes.NOT_FOUND);
         res.send({ error: 'No channel info found to update!' });
         return;
       }
 
-<<<<<<< HEAD
       res.sendStatus(StatusCodes.OK);
     } catch (error) {
       next(error);
-=======
-    if (!result?.result?.n) {
-      res.status(StatusCodes.NOT_FOUND);
-      res.send({ error: 'No channel info found to update!' });
-      return;
->>>>>>> 1368013e
     }
   };
 
