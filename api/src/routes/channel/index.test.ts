import { StatusCodes } from 'http-status-codes';
import { ChannelRoutes } from '.';
import { ChannelInfo } from '../../models/types/channel-info';
import { AccessRights, Subscription, SubscriptionType } from '../../models/types/subscription';
import { ChannelInfoService } from '../../services/channel-info-service';
import { ChannelService } from '../../services/channel-service';
import { StreamsService } from '../../services/streams-service';
import { SubscriptionService } from '../../services/subscription-service';
import { UserService } from '../../services/user-service';

describe('test channel routes', () => {
	//const serverSecret = 'very-secret-secret';
	let sendMock: any, sendStatusMock: any, nextMock: any, res: any;
	let channelService: ChannelService, channelRoutes: ChannelRoutes, streamsService: StreamsService;
	let channelInfoService: ChannelInfoService, userService: UserService, subscriptionService: SubscriptionService;

	beforeEach(() => {
		sendMock = jest.fn();
		sendStatusMock = jest.fn();
		nextMock = jest.fn();
		const config = {
			streamsNode: '',
			statePassword: 'test123'
		};
		userService = new UserService({} as any, '');
		streamsService = new StreamsService(config.streamsNode);
		channelInfoService = new ChannelInfoService(userService);
		subscriptionService = new SubscriptionService(streamsService, channelInfoService, config);
		channelService = new ChannelService(streamsService, channelInfoService, subscriptionService, config);
		channelRoutes = new ChannelRoutes(channelService);

		res = {
			send: sendMock,
			sendStatus: sendStatusMock,
			status: jest.fn(() => res)
		};
	});

	describe('test create channel route', () => {
		it('should call nextMock if no body is provided', async () => {
			const req: any = {
				params: {},
				user: { identityId: undefined },
				body: undefined // no body
			};

			await channelRoutes.createChannel(req, res, nextMock);
			expect(nextMock).toHaveBeenCalledWith(new Error("Cannot read property 'topics' of undefined"));
		});

		it('should bad request if no identityId is provided', async () => {
			const req: any = {
				params: {},
				user: { identityId: undefined }, //no identityId,
				body: {}
			};

			await channelRoutes.createChannel(req, res, nextMock);
			expect(res.sendStatus).toHaveBeenCalledWith(StatusCodes.BAD_REQUEST);
		});

		it('should create and return a channel for the user', async () => {
			const req: any = {
				params: {},
<<<<<<< HEAD
				user: { userId: 'did:iota:1234' },
				body: { topics: [], seed: 'verysecretseed', encrypted: true }
=======
				user: { identityId: 'did:iota:1234' },
				body: { topics: [], seed: 'verysecretseed' }
>>>>>>> 0bc3db1d
			};

			const expectedSubscription: Subscription = {
				accessRights: AccessRights.ReadAndWrite,
				channelAddress: '1234234234',
				isAuthorized: true,
				seed: 'verysecretseed',
				state: 'uint8array string of subscription state',
				subscriptionLink: '1234234234',
				type: SubscriptionType.Author,
				identityId: 'did:iota:1234'
			};
			const expectedChannelInfo: ChannelInfo = {
				authorId: 'did:iota:1234',
				channelAddress: '1234234234',
				latestLink: '1234234234',
				topics: [],
				encrypted: true
			};

			const exportSubscriptionSpy = spyOn(streamsService, 'exportSubscription').and.returnValue('uint8array string of subscription state');
			const createSpy = spyOn(streamsService, 'create').and.returnValue({ seed: 'verysecretseed', author: {}, channelAddress: '1234234234' });
			const addSubscriptionSpy = spyOn(subscriptionService, 'addSubscription');
			const addChannelInfoSpy = spyOn(channelInfoService, 'addChannelInfo');

			await channelRoutes.createChannel(req, res, nextMock);

			expect(createSpy).toHaveBeenCalledWith('verysecretseed');
			expect(exportSubscriptionSpy).toHaveBeenCalledWith({}, 'test123');
			expect(addSubscriptionSpy).toHaveBeenCalledWith(expectedSubscription);
			expect(addChannelInfoSpy).toHaveBeenCalledWith(expectedChannelInfo);
			expect(res.status).toHaveBeenCalledWith(StatusCodes.CREATED);
			// TODO#105 author should be the exported string not object
			expect(res.send).toHaveBeenCalledWith({ author: {}, channelAddress: '1234234234', seed: 'verysecretseed' });
		});
	});

	describe('test getLogs channel route', () => {
		it('should bad request if no channelAddress is provided', async () => {
			const req: any = {
				params: { channelAddress: '12345' },
				user: { identityId: undefined }, //no identityId,
				body: {}
			};

			await channelRoutes.getLogs(req, res, nextMock);
			expect(res.sendStatus).toHaveBeenCalledWith(StatusCodes.BAD_REQUEST);
		});

		it('should bad request if no identityId is provided', async () => {
			const req: any = {
				params: {}, // no channelAddress
				user: { identityId: 'did:iota:1234' },
				body: {}
			};

			await channelRoutes.getLogs(req, res, nextMock);
			expect(res.sendStatus).toHaveBeenCalledWith(StatusCodes.BAD_REQUEST);
		});
	});
});<|MERGE_RESOLUTION|>--- conflicted
+++ resolved
@@ -62,13 +62,8 @@
 		it('should create and return a channel for the user', async () => {
 			const req: any = {
 				params: {},
-<<<<<<< HEAD
-				user: { userId: 'did:iota:1234' },
+				user: { identityId: 'did:iota:1234' },
 				body: { topics: [], seed: 'verysecretseed', encrypted: true }
-=======
-				user: { identityId: 'did:iota:1234' },
-				body: { topics: [], seed: 'verysecretseed' }
->>>>>>> 0bc3db1d
 			};
 
 			const expectedSubscription: Subscription = {
