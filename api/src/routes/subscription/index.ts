import { NextFunction, Response } from 'express';
import { StatusCodes } from 'http-status-codes';
import * as _ from 'lodash';
import { SubscriptionService } from '../../services/subscription-service';
import { AuthenticatedRequest } from '../../models/types/verification';
import { AuthorizeSubscriptionBody, RequestSubscriptionBody } from '../../models/types/request-response-bodies';
import { ILogger } from '../../utils/logger';
import { Subscription } from '../../models/types/subscription';
import { SubscriptionType } from '../../models/schemas/subscription';

export class SubscriptionRoutes {
	constructor(private readonly subscriptionService: SubscriptionService, private readonly logger: ILogger) {}

	getSubscriptions = async (req: AuthenticatedRequest, res: Response, next: NextFunction) => {
		try {
			const channelAddress = _.get(req, 'params.channelAddress');
			let isAuthorized = _.get(req, 'query.is-authorized');

			if (isAuthorized) {
				isAuthorized = isAuthorized === 'true';
			}

			if (!channelAddress) {
				return res.sendStatus(StatusCodes.BAD_REQUEST);
			}

			const subscriptions = await this.subscriptionService.getSubscriptions(channelAddress, isAuthorized);
			return res.status(StatusCodes.OK).send(subscriptions);
		} catch (error) {
			this.logger.error(error);
			next(new Error('could not get the subscriptions'));
		}
	};

	getSubscriptionByIdentity = async (req: AuthenticatedRequest, res: Response, next: NextFunction) => {
		try {
			const channelAddress = _.get(req, 'params.channelAddress');
			const identityId = _.get(req, 'params.identityId');
			if (!channelAddress || !identityId) {
				return res.sendStatus(StatusCodes.BAD_REQUEST);
			}

			const subscriptions = await this.subscriptionService.getSubscription(channelAddress, identityId);
			return res.status(StatusCodes.OK).send(subscriptions);
		} catch (error) {
			this.logger.error(error);
			next(new Error('could not get the subscription'));
		}
	};

	getSubscription = async (req: AuthenticatedRequest, res: Response, next: NextFunction) => {
		try {
			const channelAddress = _.get(req, 'params.channelAddress');
			const { identityId } = req.body; // TODO#26 don't use body use query param!

			// TODO#26 also provide possibility to get all subscriptions
			const subscription = await this.subscriptionService.getSubscription(channelAddress, identityId);
			return res.status(StatusCodes.OK).send(subscription);
		} catch (error) {
			this.logger.error(error);
			next(new Error('could not get the subscription'));
		}
	};

	requestSubscription = async (req: AuthenticatedRequest, res: Response, next: NextFunction) => {
		try {
			const channelAddress = _.get(req, 'params.channelAddress');
			const { seed, accessRights, presharedKey } = req.body as RequestSubscriptionBody;
<<<<<<< HEAD
			const identityId = req.user.identityId;
=======
			const subscriberId = req.user.identityId;
>>>>>>> 88cfb3fc

			if (!subscriberId || !channelAddress) {
				return res.sendStatus(StatusCodes.BAD_REQUEST);
			}

			const subscription = await this.subscriptionService.getSubscription(channelAddress, subscriberId);

			if (subscription) {
				return res.status(StatusCodes.BAD_REQUEST).send('subscription already requested');
			}

<<<<<<< HEAD
			const channel = await this.subscriptionService.requestSubscription(identityId, channelAddress, accessRights, seed, presharedKey);
=======
			const channel = await this.subscriptionService.requestSubscription({
				subscriberId,
				channelAddress,
				accessRights,
				seed,
				presharedKey
			});
>>>>>>> 88cfb3fc
			return res.status(StatusCodes.CREATED).send(channel);
		} catch (error) {
			this.logger.error(error);
			next(new Error('could not request the subscription'));
		}
	};

	authorizeSubscription = async (req: AuthenticatedRequest, res: Response, next: NextFunction) => {
		try {
			const channelAddress = _.get(req, 'params.channelAddress');
			const body = req.body as AuthorizeSubscriptionBody;
			const { subscriptionLink, identityId } = body;
			const authorId = req.user?.identityId;
			let subscription: Subscription = undefined;

			if (!authorId) {
				return res.sendStatus(StatusCodes.BAD_REQUEST);
			}

			if (!subscriptionLink && identityId) {
				subscription = await this.subscriptionService.getSubscription(channelAddress, identityId);
			} else {
				subscription = await this.subscriptionService.getSubscriptionByLink(subscriptionLink);
			}

			if (!subscription || !subscription?.subscriptionLink) {
				throw new Error('no subscription found!');
			}

			if (subscription?.isAuthorized) {
				return res.status(StatusCodes.BAD_REQUEST).send({ error: 'subscription already authorized' });
			}

			const author = await this.subscriptionService.getSubscription(channelAddress, authorId);
			if (author?.type !== SubscriptionType.Author) {
				return res.status(StatusCodes.BAD_REQUEST).send({ error: 'not the valid author of the channel' });
			}

			const channel = await this.subscriptionService.authorizeSubscription(
				channelAddress,
				subscription?.subscriptionLink,
				subscription?.publicKey,
				author
			);
			return res.status(StatusCodes.OK).send(channel);
		} catch (error) {
			this.logger.error(error);
			next(new Error('could not authorize the subscription'));
		}
	};
}<|MERGE_RESOLUTION|>--- conflicted
+++ resolved
@@ -66,11 +66,7 @@
 		try {
 			const channelAddress = _.get(req, 'params.channelAddress');
 			const { seed, accessRights, presharedKey } = req.body as RequestSubscriptionBody;
-<<<<<<< HEAD
-			const identityId = req.user.identityId;
-=======
 			const subscriberId = req.user.identityId;
->>>>>>> 88cfb3fc
 
 			if (!subscriberId || !channelAddress) {
 				return res.sendStatus(StatusCodes.BAD_REQUEST);
@@ -82,9 +78,6 @@
 				return res.status(StatusCodes.BAD_REQUEST).send('subscription already requested');
 			}
 
-<<<<<<< HEAD
-			const channel = await this.subscriptionService.requestSubscription(identityId, channelAddress, accessRights, seed, presharedKey);
-=======
 			const channel = await this.subscriptionService.requestSubscription({
 				subscriberId,
 				channelAddress,
@@ -92,7 +85,6 @@
 				seed,
 				presharedKey
 			});
->>>>>>> 88cfb3fc
 			return res.status(StatusCodes.CREATED).send(channel);
 		} catch (error) {
 			this.logger.error(error);
