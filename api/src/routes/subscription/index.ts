--- conflicted
+++ resolved
@@ -66,31 +66,18 @@
 				subscription = await this.subscriptionService.getSubscriptionByLink(subscriptionLink);
 			}
 
-<<<<<<< HEAD
-			if (!subscription || !subscription.subscriptionLink) {
-				throw new Error('no subscription found!');
-			}
-
-			if (subscription.isAuthorized) {
-=======
 			if (!subscription || !subscription?.subscriptionLink) {
 				throw new Error('no subscription found!');
 			}
 
 			if (subscription?.isAuthorized) {
->>>>>>> ea161427
 				return res.status(StatusCodes.BAD_REQUEST).send('subscription already authorized');
 			}
 
 			const channel = await this.subscriptionService.authorizeSubscription(
 				channelAddress,
-<<<<<<< HEAD
-				subscription.subscriptionLink,
-				subscription.publicKey,
-=======
 				subscription?.subscriptionLink,
 				subscription?.publicKey,
->>>>>>> ea161427
 				authorId
 			);
 			return res.status(StatusCodes.OK).send(channel);
