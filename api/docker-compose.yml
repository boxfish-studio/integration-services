version: '3.7'
services:

  mongo:
    image: mongo:latest
    restart: always
    environment:
      MONGO_INITDB_DATABASE: ${DATABASE_NAME}
      MONGO_INITDB_ROOT_USERNAME: ${MONGO_INITDB_ROOT_USERNAME}
      MONGO_INITDB_ROOT_PASSWORD: ${MONGO_INITDB_ROOT_PASSWORD}
    ports:
      - 27017:27017
    volumes:
      - ./mongo-init.js:/docker-entrypoint-initdb.d/mongo-init.js:ro
      - mongodb_data_container:/data/db

  initialize-job:
    build: .
    environment: 
<<<<<<< HEAD
      PORT: 3000
      DATABASE_NAME: ${DATABASE_NAME}
      IOTA_HORNET_NODE: ${IOTA_HORNET_NODE}
      IOTA_PERMA_NODE: ${IOTA_PERMA_NODE}
      DATABASE_URL: ${DATABASE_URL}
      SERVER_SECRET: ${SERVER_SECRET}
=======
      API_VERSION: v1
      NETWORK: main
      DATABASE_NAME: ${DATABASE_NAME}
      IOTA_PERMA_NODE: https://nodes.iota.org:443
      EXPLORER: https://explorer.iota.org/mainnet/transaction
      DATABASE_URL: ${DATABASE_URL}
      SERVER_SECRET: ${SERVER_SECRET}
    restart: on-failure
    command: node dist/index.js keygen
    depends_on: 
      - mongo

  api:
    build: .
    environment: 
      PORT: 3000
      API_VERSION: v1
      NETWORK: main
      DATABASE_NAME: ${DATABASE_NAME}
      IOTA_PERMA_NODE: https://nodes.iota.org:443
      EXPLORER: https://explorer.iota.org/mainnet/transaction
      DATABASE_URL: ${DATABASE_URL}
      SERVER_SECRET: ${SERVER_SECRET}
    restart: always
>>>>>>> a08e8d6f
    depends_on: 
      - mongo
      - initialize-job
    ports:
      - 3000:3000

volumes:
  mongodb_data_container:<|MERGE_RESOLUTION|>--- conflicted
+++ resolved
@@ -16,20 +16,11 @@
 
   initialize-job:
     build: .
-    environment: 
-<<<<<<< HEAD
+    environment:
       PORT: 3000
       DATABASE_NAME: ${DATABASE_NAME}
       IOTA_HORNET_NODE: ${IOTA_HORNET_NODE}
       IOTA_PERMA_NODE: ${IOTA_PERMA_NODE}
-      DATABASE_URL: ${DATABASE_URL}
-      SERVER_SECRET: ${SERVER_SECRET}
-=======
-      API_VERSION: v1
-      NETWORK: main
-      DATABASE_NAME: ${DATABASE_NAME}
-      IOTA_PERMA_NODE: https://nodes.iota.org:443
-      EXPLORER: https://explorer.iota.org/mainnet/transaction
       DATABASE_URL: ${DATABASE_URL}
       SERVER_SECRET: ${SERVER_SECRET}
     restart: on-failure
@@ -41,15 +32,12 @@
     build: .
     environment: 
       PORT: 3000
-      API_VERSION: v1
-      NETWORK: main
       DATABASE_NAME: ${DATABASE_NAME}
-      IOTA_PERMA_NODE: https://nodes.iota.org:443
-      EXPLORER: https://explorer.iota.org/mainnet/transaction
+      IOTA_HORNET_NODE: ${IOTA_HORNET_NODE}
+      IOTA_PERMA_NODE: ${IOTA_PERMA_NODE}
       DATABASE_URL: ${DATABASE_URL}
       SERVER_SECRET: ${SERVER_SECRET}
     restart: always
->>>>>>> a08e8d6f
     depends_on: 
       - mongo
       - initialize-job
